--- conflicted
+++ resolved
@@ -71,7 +71,16 @@
     }
 }
 
-<<<<<<< HEAD
+inline void __OPEN3D_GET_LAST_CUDA_ERROR(const char* message,
+                                         const char* file,
+                                         const int line) {
+    cudaError_t err = cudaGetLastError();
+    if (err != cudaSuccess) {
+        utility::LogError("{}:{} {}: OPEN3D_GET_LAST_CUDA_ERROR(): {}", file,
+                          line, message, cudaGetErrorString(err));
+    }
+}
+
 /// Returns the texture alignment in bytes for the current device.
 inline int GetCUDACurrentDeviceTextureAlignment() {
     int device = 0;
@@ -92,16 +101,6 @@
                 cudaGetErrorString(err));
     }
     return value;
-=======
-inline void __OPEN3D_GET_LAST_CUDA_ERROR(const char* message,
-                                         const char* file,
-                                         const int line) {
-    cudaError_t err = cudaGetLastError();
-    if (err != cudaSuccess) {
-        utility::LogError("{}:{} {}: OPEN3D_GET_LAST_CUDA_ERROR(): {}", file,
-                          line, message, cudaGetErrorString(err));
-    }
->>>>>>> 7a2d6c46
 }
 #endif
 
