--- conflicted
+++ resolved
@@ -85,7 +85,6 @@
     void ExpectGE(const Eigen::Vector3d& v0, const Eigen::Vector3d& v1);
     void ExpectGE(const double& v00, const double& v01, const double& v02, const Eigen::Vector3d& v1);
 
-<<<<<<< HEAD
     // Test equality of two arrays of uint8_t.
     void ExpectEQ(const uint8_t* const v0,
                   const uint8_t* const v1,
@@ -95,13 +94,6 @@
     void ExpectEQ(const std::vector<uint8_t>& v0,
                   const std::vector<uint8_t>& v1);
 
-    // Reinterpret cast from uint8_t* to float*.
-    template<class T>
-    T* const Cast(uint8_t* data)
-    {
-        return reinterpret_cast<T* const>(data);
-    }
-=======
     // Test equality of two arrays of int.
     void ExpectEQ(const int* const v0,
                   const int* const v1,
@@ -119,5 +111,11 @@
     // Test equality of two vectors of double.
     void ExpectEQ(const std::vector<double>& v0,
                   const std::vector<double>& v1);
->>>>>>> 7218a528
+
+    // Reinterpret cast from uint8_t* to float*.
+    template<class T>
+    T* const Cast(uint8_t* data)
+    {
+        return reinterpret_cast<T* const>(data);
+    }
 }