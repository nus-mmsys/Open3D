include(ProcessorCount)
ProcessorCount(NPROC)

set(EXAMPLE_BIN_DIR "${CMAKE_RUNTIME_OUTPUT_DIRECTORY}/examples")

macro(EXAMPLE_CPP EXAMPLE_CPP_NAME)
    add_executable(${EXAMPLE_CPP_NAME} "${EXAMPLE_CPP_NAME}.cpp")

    # Don't use open3d_link_3rdparty_libraries(${EXAMPLE_CPP_NAME}).
    # Unlike benchmarks, examples are intended as standalone apps that link
    # the main Open3D library, while the benchmarks executable needs 3rd-party
    # libraries since it measures the internal componets of Open3D.
    open3d_show_and_abort_on_warning(${EXAMPLE_CPP_NAME})
    open3d_set_global_properties(${EXAMPLE_CPP_NAME})

    set(DEPENDENCIES "${ARGN}")
    foreach(DEPENDENCY IN LISTS DEPENDENCIES)
        target_link_libraries(${EXAMPLE_CPP_NAME} PRIVATE ${DEPENDENCY})
    endforeach()

    set_target_properties(${EXAMPLE_CPP_NAME} PROPERTIES
        FOLDER "examples/cpp/"
        RUNTIME_OUTPUT_DIRECTORY "${EXAMPLE_BIN_DIR}"
    )

    if(NOT BUILD_EXAMPLES)
        set_target_properties(${EXAMPLE_CPP_NAME} PROPERTIES
            EXCLUDE_FROM_ALL TRUE
        )
    endif()

    list(APPEND EXAMPLE_TARGETS ${EXAMPLE_CPP_NAME})
endmacro(EXAMPLE_CPP)

EXAMPLE_CPP(CameraPoseTrajectory      ${CMAKE_PROJECT_NAME})
EXAMPLE_CPP(ColorMapOptimization      ${CMAKE_PROJECT_NAME})
EXAMPLE_CPP(DepthCapture              ${CMAKE_PROJECT_NAME})
EXAMPLE_CPP(TrimMeshBasedOnPointCloud ${CMAKE_PROJECT_NAME} ${OPENMP_TARGET})
EXAMPLE_CPP(EvaluatePCDMatch          ${CMAKE_PROJECT_NAME})
EXAMPLE_CPP(FileDialog                ${CMAKE_PROJECT_NAME} ${TINYFILEDIALOGS_TARGET})
EXAMPLE_CPP(FileSystem                ${CMAKE_PROJECT_NAME})
EXAMPLE_CPP(Flann                     ${CMAKE_PROJECT_NAME} ${FLANN_TARGET})
EXAMPLE_CPP(Image                     ${CMAKE_PROJECT_NAME})
EXAMPLE_CPP(IntegrateRGBD             ${CMAKE_PROJECT_NAME})
EXAMPLE_CPP(ISSKeypoints              ${CMAKE_PROJECT_NAME})
EXAMPLE_CPP(LineSet                   ${CMAKE_PROJECT_NAME})
EXAMPLE_CPP(Log                       ${CMAKE_PROJECT_NAME})
EXAMPLE_CPP(OdometryRGBD              ${CMAKE_PROJECT_NAME})
EXAMPLE_CPP(Octree                    ${CMAKE_PROJECT_NAME})
EXAMPLE_CPP(PCDFileFormat             ${CMAKE_PROJECT_NAME})
EXAMPLE_CPP(PointCloud                ${CMAKE_PROJECT_NAME})
EXAMPLE_CPP(PoseGraph                 ${CMAKE_PROJECT_NAME})
EXAMPLE_CPP(ProgramOptions            ${CMAKE_PROJECT_NAME})
EXAMPLE_CPP(RegistrationRANSAC        ${CMAKE_PROJECT_NAME})
EXAMPLE_CPP(RegistrationColoredICP    ${CMAKE_PROJECT_NAME})
EXAMPLE_CPP(RGBDOdometry              ${CMAKE_PROJECT_NAME})
EXAMPLE_CPP(TriangleMesh              ${CMAKE_PROJECT_NAME})
EXAMPLE_CPP(TIntegrateRGBD            ${CMAKE_PROJECT_NAME})
EXAMPLE_CPP(SLAC                      ${CMAKE_PROJECT_NAME})
EXAMPLE_CPP(SLACIntegrate             ${CMAKE_PROJECT_NAME})
EXAMPLE_CPP(TOdometryRGBD             ${CMAKE_PROJECT_NAME})
EXAMPLE_CPP(EvaluateFeatureMatch      ${CMAKE_PROJECT_NAME} ${OPENMP_TARGET} ${FLANN_TARGET})
EXAMPLE_CPP(ViewDistances             ${CMAKE_PROJECT_NAME})
EXAMPLE_CPP(ViewPCDMatch              ${CMAKE_PROJECT_NAME})
EXAMPLE_CPP(Visualizer                ${CMAKE_PROJECT_NAME})
EXAMPLE_CPP(Voxelization              ${CMAKE_PROJECT_NAME})
EXAMPLE_CPP(VoxelHashing              ${CMAKE_PROJECT_NAME})
EXAMPLE_CPP(OpenMP                    ${CMAKE_PROJECT_NAME} ${OPENMP_TARGET})

if (BUILD_GUI)
    EXAMPLE_CPP(Draw                  ${CMAKE_PROJECT_NAME})
    EXAMPLE_CPP(MultipleWindows       ${CMAKE_PROJECT_NAME} Threads::Threads)
    EXAMPLE_CPP(OffscreenRendering    ${CMAKE_PROJECT_NAME})
<<<<<<< HEAD
    EXAMPLE_CPP(TICPOdometry          ${CMAKE_PROJECT_NAME} Threads::Threads)
    EXAMPLE_CPP(TICPReconstruction    ${CMAKE_PROJECT_NAME} Threads::Threads)
=======
    EXAMPLE_CPP(VoxelHashingGUI       ${CMAKE_PROJECT_NAME} Threads::Threads)
>>>>>>> 9e7e99cc
endif()

if(BUILD_LIBREALSENSE)
    EXAMPLE_CPP(RealSenseRecorder     ${CMAKE_PROJECT_NAME} ${LIBREALSENSE_TARGET})
    EXAMPLE_CPP(RealSenseBagReader    ${CMAKE_PROJECT_NAME} ${LIBREALSENSE_TARGET} ${JSONCPP_TARGET} ${OPENMP_TARGET})
endif()
if(BUILD_AZURE_KINECT)
    EXAMPLE_CPP(AzureKinectRecord     ${CMAKE_PROJECT_NAME} ${K4A_TARGET})
    EXAMPLE_CPP(AzureKinectMKVReader  ${CMAKE_PROJECT_NAME} ${JSONCPP_TARGET})
    EXAMPLE_CPP(AzureKinectViewer     ${CMAKE_PROJECT_NAME} ${K4A_TARGET})
endif()

# build-examples-iteratively is used to conserve space on CI machine.
add_custom_target(build-examples-iteratively
    COMMAND ${CMAKE_COMMAND}
    -DEXAMPLE_TARGETS="${EXAMPLE_TARGETS}"
    -DCMAKE_BINARY_DIR="${CMAKE_BINARY_DIR}"
    -DEXAMPLE_BIN_DIR="${EXAMPLE_BIN_DIR}"
    -DCMAKE_BUILD_TYPE="$<CONFIG>"
    -DNPROC="${NPROC}"
    -P ${CMAKE_CURRENT_SOURCE_DIR}/iterative_build_examples.cmake
)<|MERGE_RESOLUTION|>--- conflicted
+++ resolved
@@ -71,12 +71,9 @@
     EXAMPLE_CPP(Draw                  ${CMAKE_PROJECT_NAME})
     EXAMPLE_CPP(MultipleWindows       ${CMAKE_PROJECT_NAME} Threads::Threads)
     EXAMPLE_CPP(OffscreenRendering    ${CMAKE_PROJECT_NAME})
-<<<<<<< HEAD
     EXAMPLE_CPP(TICPOdometry          ${CMAKE_PROJECT_NAME} Threads::Threads)
     EXAMPLE_CPP(TICPReconstruction    ${CMAKE_PROJECT_NAME} Threads::Threads)
-=======
     EXAMPLE_CPP(VoxelHashingGUI       ${CMAKE_PROJECT_NAME} Threads::Threads)
->>>>>>> 9e7e99cc
 endif()
 
 if(BUILD_LIBREALSENSE)
