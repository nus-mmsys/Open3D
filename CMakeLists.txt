--- conflicted
+++ resolved
@@ -42,11 +42,7 @@
        "NOT BUILD_SHARED_LIBS"                                               OFF)
 option(GLIBCXX_USE_CXX11_ABI      "Set -D_GLIBCXX_USE_CXX11_ABI=1"           OFF)
 option(BUILD_RPC_INTERFACE        "Build the RPC interface"                  OFF)
-<<<<<<< HEAD
-if(UNIX AND NOT LINUX_AARCH64)
-=======
 if(WIN32 OR UNIX AND NOT LINUX_AARCH64)
->>>>>>> 45a2d754
     cmake_dependent_option(BUILD_WEBRTC "Build WebRTC visualizer" ON "BUILD_GUI" OFF)
 else()
     option(BUILD_WEBRTC           "Build WebRTC visualizer"                  OFF)
@@ -180,15 +176,11 @@
     message(SEND_ERROR "3DML depends on TensorFlow or PyTorch Ops. Enable them with -DBUILD_TENSORFLOW_OPS=ON or -DBUILD_PYTORCH_OPS=ON")
 endif()
 if(BUILD_WEBRTC AND LINUX_AARCH64)
-<<<<<<< HEAD
-	message(FATAL_ERROR "BUILD_WEBRTC=ON is not yet supported on ARM Linux")
-=======
     message(FATAL_ERROR "BUILD_WEBRTC=ON is not yet supported on ARM Linux")
 endif()
 if(BUILD_WEBRTC AND MSVC AND (BUILD_SHARED OR NOT STATIC_WINDOWS_RUNTIME))
     message(FATAL_ERROR "Please use STATIC_WINDOWS_RUNTIME=ON and "
     "BUILD_SHARED=OFF to build WebRTC with MSVC")
->>>>>>> 45a2d754
 endif()
 if(BUILD_WEBRTC AND NOT BUILD_GUI)
     message(FATAL_ERROR "BUILD_WEBRTC=ON requires BUILD_GUI=ON")
