--- conflicted
+++ resolved
@@ -122,7 +122,6 @@
     EXPECT_ANY_THROW(t::geometry::Image im_nc(t_3d_sliced); (void)im_nc;);
 }
 
-<<<<<<< HEAD
 TEST(Image, Dilate) {
     using ::testing::ElementsAreArray;
 
@@ -155,7 +154,8 @@
     EXPECT_EQ(output.GetChannels(), input.GetChannels());
     EXPECT_THAT(output.AsTensor().ToFlatVector<uint8_t>(),
                 ElementsAreArray(output_ref));
-=======
+}
+
 // tImage: (r, c, ch) | legacy Image: (u, v, ch) = (c, r, ch)
 TEST_P(ImagePermuteDevices, ToLegacyImage) {
     core::Device device = GetParam();
@@ -186,7 +186,6 @@
             for (int ch = 0; ch < im_3ch.GetChannels(); ++ch)
                 EXPECT_EQ(im_3ch.At(r, c, ch).Item<uint16_t>(),
                           *leg_im_3ch.PointerAt<uint16_t>(c, r, ch));
->>>>>>> 4927419c
 }
 
 }  // namespace tests
