--- conflicted
+++ resolved
@@ -43,9 +43,8 @@
     return Eigen::Vector3d(dtensor[0].Item<double>(), dtensor[1].Item<double>(),
                            dtensor[2].Item<double>());
 }
-
-<<<<<<< HEAD
 Eigen::Vector3i TensorToEigenVector3i(const core::Tensor &tensor) {
+    // TODO: Tensor::To(dtype, device).
     if (tensor.GetShape() != SizeVector{3}) {
         utility::LogError("Tensor shape must be {3}, but got {}.",
                           tensor.GetShape().ToString());
@@ -56,18 +55,7 @@
                            dtensor[2].Item<int>());
 }
 
-core::Tensor EigenVector3dToTensor(const Eigen::Vector3d &value,
-                                   core::Dtype dtype,
-                                   const core::Device &device) {
-    // The memory will be copied.
-    return core::Tensor(value.data(), {3}, core::Dtype::Float64, device)
-            .To(dtype);
-}
-
-core::TensorList EigenVector3dVectorToTensorList(
-=======
 core::Tensor EigenVector3dVectorToTensor(
->>>>>>> 9bb40358
         const std::vector<Eigen::Vector3d> &values,
         core::Dtype dtype,
         const core::Device &device) {
@@ -98,37 +86,34 @@
     }
 }
 
-core::TensorList EigenVector3iVectorToTensorList(
+core::Tensor EigenVector3iVectorToTensor(
         const std::vector<Eigen::Vector3i> &values,
         core::Dtype dtype,
         const core::Device &device) {
-    // Init CPU TensorList.
+    // Init CPU Tensor.
     int64_t num_values = static_cast<int64_t>(values.size());
-    core::TensorList tl_cpu = core::TensorList({3}, dtype, Device("CPU:0"));
-    tl_cpu.Resize(num_values);
+    core::Tensor tensor_cpu =
+            core::Tensor::Empty({num_values, 3}, dtype, Device("CPU:0"));
 
-    // Fill TensorList.
-    core::Indexer indexer({tl_cpu.AsTensor()}, tl_cpu.AsTensor(),
+    // Fill Tensor.
+    core::Indexer indexer({tensor_cpu}, tensor_cpu,
                           core::DtypePolicy::ALL_SAME);
     DISPATCH_DTYPE_TO_TEMPLATE(dtype, [&]() {
         core::kernel::CPULauncher::LaunchIndexFillKernel(
                 indexer, [&](void *ptr, int64_t workload_idx) {
-                    // Fills the flattened tensor tl_cpu.AsTensor()[:] with
-                    // dtype casting. tl_cpu.AsTensor()[:][i] corresponds to the
-                    // (i/3)-th element's (i%3)-th coordinate value.
+                    // Fills the flattened tensor tensor_cpu[:] with dtype
+                    // casting. tensor_cpu[:][i] corresponds to the (i/3)-th
+                    // element's (i%3)-th coordinate value.
                     *static_cast<scalar_t *>(ptr) = static_cast<scalar_t>(
                             values[workload_idx / 3](workload_idx % 3));
                 });
     });
 
-    // Copy TensorList to device if necessary.
+    // Copy Tensor to device if necessary.
     if (device.GetType() == core::Device::DeviceType::CPU) {
-        return tl_cpu;
+        return tensor_cpu;
     } else {
-        core::TensorList tl_device = core::TensorList({3}, dtype, device);
-        tl_device.Resize(tl_cpu.GetSize());
-        tl_device.AsTensor().CopyFrom(tl_cpu.AsTensor());
-        return tl_device;
+        return tensor_cpu.Copy(device);
     }
 }
 
