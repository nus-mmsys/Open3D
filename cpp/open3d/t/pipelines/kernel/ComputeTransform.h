--- conflicted
+++ resolved
@@ -3,11 +3,7 @@
 // ----------------------------------------------------------------------------
 // The MIT License (MIT)
 //
-<<<<<<< HEAD
-// Copyright (c) 2021 www.open3d.org
-=======
 // Copyright (c) 2018-2021 www.open3d.org
->>>>>>> 745bc82f
 //
 // Permission is hereby granted, free of charge, to any person obtaining a copy
 // of this software and associated documentation files (the "Software"), to deal
@@ -50,8 +46,6 @@
                                      const core::Tensor &target_points,
                                      const core::Tensor &target_normals,
                                      const core::Tensor &correspondence_indices,
-<<<<<<< HEAD
-                                     int &inlier_count,
                                      const registration::RobustKernel &kernel);
 
 core::Tensor ComputePoseColoredICP(const core::Tensor &source_points,
@@ -64,9 +58,6 @@
                                    int &inlier_count,
                                    const registration::RobustKernel &kernel,
                                    const float &lambda_geometric);
-=======
-                                     const registration::RobustKernel &kernel);
->>>>>>> 745bc82f
 
 /// \brief Computes (R) Rotation {3,3} and (t) translation {3,}
 /// for point to point registration method.
@@ -77,12 +68,7 @@
 std::tuple<core::Tensor, core::Tensor> ComputeRtPointToPoint(
         const core::Tensor &source_points,
         const core::Tensor &target_points,
-<<<<<<< HEAD
-        const core::Tensor &correspondence_indices,
-        int &inlier_count);
-=======
         const core::Tensor &correspondence_indices);
->>>>>>> 745bc82f
 
 }  // namespace kernel
 }  // namespace pipelines
