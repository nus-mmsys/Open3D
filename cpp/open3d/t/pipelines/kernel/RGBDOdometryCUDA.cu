// ----------------------------------------------------------------------------
// -                        Open3D: www.open3d.org                            -
// ----------------------------------------------------------------------------
// The MIT License (MIT)
//
// Copyright (c) 2018 www.open3d.org
//
// Permission is hereby granted, free of charge, to any person obtaining a copy
// of this software and associated documentation files (the "Software"), to deal
// in the Software without restriction, including without limitation the rights
// to use, copy, modify, merge, publish, distribute, sublicense, and/or sell
// copies of the Software, and to permit persons to whom the Software is
// furnished to do so, subject to the following conditions:
//
// The above copyright notice and this permission notice shall be included in
// all copies or substantial portions of the Software.
//
// THE SOFTWARE IS PROVIDED "AS IS", WITHOUT WARRANTY OF ANY KIND, EXPRESS OR
// IMPLIED, INCLUDING BUT NOT LIMITED TO THE WARRANTIES OF MERCHANTABILITY,
// FITNESS FOR A PARTICULAR PURPOSE AND NONINFRINGEMENT. IN NO EVENT SHALL THE
// AUTHORS OR COPYRIGHT HOLDERS BE LIABLE FOR ANY CLAIM, DAMAGES OR OTHER
// LIABILITY, WHETHER IN AN ACTION OF CONTRACT, TORT OR OTHERWISE, ARISING
// FROM, OUT OF OR IN CONNECTION WITH THE SOFTWARE OR THE USE OR OTHER DEALINGS
// IN THE SOFTWARE.
// ----------------------------------------------------------------------------

#include <cuda.h>

#include "open3d/core/CUDAUtils.h"
#include "open3d/core/Dispatch.h"
#include "open3d/core/Tensor.h"
#include "open3d/core/kernel/CUDALauncher.cuh"
#include "open3d/t/geometry/kernel/GeometryIndexer.h"
#include "open3d/t/geometry/kernel/GeometryMacros.h"
#include "open3d/t/pipelines/kernel/RGBDOdometryImpl.h"
#include "open3d/t/pipelines/kernel/RGBDOdometryJacobianImpl.h"
#include "open3d/t/pipelines/kernel/Reduction6x6Impl.cuh"
#include "open3d/t/pipelines/kernel/TransformationConverter.h"

namespace open3d {
namespace t {
namespace pipelines {
namespace kernel {
namespace odometry {

<<<<<<< HEAD
__global__ void ComputePosePointToPlaneCUDAKernel(
        NDArrayIndexer source_vertex_indexer,
        NDArrayIndexer target_vertex_indexer,
        NDArrayIndexer target_normal_indexer,
        TransformIndexer ti,
        float* global_sum,
        int rows,
        int cols,
        float depth_diff) {
    const int kBlockSize = 256;
    __shared__ float local_sum0[kBlockSize];
    __shared__ float local_sum1[kBlockSize];
    __shared__ float local_sum2[kBlockSize];

    const int x = threadIdx.x + blockIdx.x * blockDim.x;
    const int y = threadIdx.y + blockIdx.y * blockDim.y;
    const int tid = threadIdx.x + threadIdx.y * blockDim.x;

    local_sum0[tid] = 0;
    local_sum1[tid] = 0;
    local_sum2[tid] = 0;

    if (y >= rows || x >= cols) return;

    float J[6] = {0}, reduction[21 + 6 + 2];
    float r = 0;
    bool valid = GetJacobianPointToPlane(
            x, y, depth_diff, source_vertex_indexer, target_vertex_indexer,
            target_normal_indexer, ti, J, r);

    // Dump J, r into JtJ and Jtr
    int offset = 0;
    for (int i = 0; i < 6; ++i) {
        for (int j = 0; j <= i; ++j) {
            reduction[offset++] = J[i] * J[j];
        }
=======
void ReduceAndSolve6x6(float* A_reduction,
                       core::Tensor& delta,
                       core::Tensor& residual,
                       int64_t n,
                       const core::Device& device) {
    core::Tensor output_29 =
            core::Tensor::Empty({29}, core::Dtype::Float32, device);
    float* output_29_data = output_29.GetDataPtr<float>();

    // Reduction of {29, N} to {29}.
    for (int i = 0; i < 29; i++) {
        // Determine temporary device storage requirements.
        void* d_temp_storage = NULL;
        size_t temp_storage_bytes = 0;
        cub::DeviceReduce::Sum(d_temp_storage, temp_storage_bytes,
                               A_reduction + i * n, output_29_data + i, n);
        // Allocate temporary storage.
        cudaMalloc(&d_temp_storage, temp_storage_bytes);
        // Run sum-reduction.
        cub::DeviceReduce::Sum(d_temp_storage, temp_storage_bytes,
                               A_reduction + i * n, output_29_data + i, n);
        cudaFree(d_temp_storage);
>>>>>>> 2dc5c6b5
    }
    for (int i = 0; i < 6; ++i) {
        reduction[offset++] = J[i] * r;
    }
    reduction[offset++] = r * r;
    reduction[offset++] = valid;

    ReduceSum6x6LinearSystem<float, kBlockSize>(tid, valid, reduction,
                                                local_sum0, local_sum1,
                                                local_sum2, global_sum);
}

template <typename T>
__device__ inline void WarpReduceSum(volatile T* local_sum, const int tid) {
    local_sum[tid] += local_sum[tid + 32];
    local_sum[tid] += local_sum[tid + 16];
    local_sum[tid] += local_sum[tid + 8];
    local_sum[tid] += local_sum[tid + 4];
    local_sum[tid] += local_sum[tid + 2];
    local_sum[tid] += local_sum[tid + 1];
}

template <typename T, size_t BLOCK_SIZE>
__device__ inline void BlockReduceSum(const int tid, volatile T* local_sum) {
    if (BLOCK_SIZE >= 512) {
        if (tid < 256) {
            local_sum[tid] += local_sum[tid + 256];
        }
        __syncthreads();
    }
    if (BLOCK_SIZE >= 256) {
        if (tid < 128) {
            local_sum[tid] += local_sum[tid + 128];
        }
        __syncthreads();
    }
    if (BLOCK_SIZE >= 128) {
        if (tid < 64) {
            local_sum[tid] += local_sum[tid + 64];
        }
        __syncthreads();
    }
    if (tid < 32) {
        WarpReduceSum<T>(local_sum, tid);
    }
}

template <typename T, size_t BLOCK_SIZE>
__device__ inline void BlockReduceSum(const int tid,
                                      volatile T* local_sum0,
                                      volatile T* local_sum1) {
    if (BLOCK_SIZE >= 512) {
        if (tid < 256) {
            local_sum0[tid] += local_sum0[tid + 256];
            local_sum1[tid] += local_sum1[tid + 256];
        }
        __syncthreads();
    }
    if (BLOCK_SIZE >= 256) {
        if (tid < 128) {
            local_sum0[tid] += local_sum0[tid + 128];
            local_sum1[tid] += local_sum1[tid + 128];
        }
        __syncthreads();
    }
    if (BLOCK_SIZE >= 128) {
        if (tid < 64) {
            local_sum0[tid] += local_sum0[tid + 64];
            local_sum1[tid] += local_sum1[tid + 64];
        }
        __syncthreads();
    }

    if (tid < 32) {
        WarpReduceSum<float>(local_sum0, tid);
        WarpReduceSum<float>(local_sum1, tid);
    }
}

template <typename T, size_t BLOCK_SIZE>
__device__ inline void BlockReduceSum(const int tid,
                                      volatile T* local_sum0,
                                      volatile T* local_sum1,
                                      volatile T* local_sum2) {
    if (BLOCK_SIZE >= 512) {
        if (tid < 256) {
            local_sum0[tid] += local_sum0[tid + 256];
            local_sum1[tid] += local_sum1[tid + 256];
            local_sum2[tid] += local_sum2[tid + 256];
        }
        __syncthreads();
    }

    if (BLOCK_SIZE >= 256) {
        if (tid < 128) {
            local_sum0[tid] += local_sum0[tid + 128];
            local_sum1[tid] += local_sum1[tid + 128];
            local_sum2[tid] += local_sum2[tid + 128];
        }
        __syncthreads();
    }

    if (BLOCK_SIZE >= 128) {
        if (tid < 64) {
            local_sum0[tid] += local_sum0[tid + 64];
            local_sum1[tid] += local_sum1[tid + 64];
            local_sum2[tid] += local_sum2[tid + 64];
        }
        __syncthreads();
    }

    if (tid < 32) {
        WarpReduceSum<float>(local_sum0, tid);
        WarpReduceSum<float>(local_sum1, tid);
        WarpReduceSum<float>(local_sum2, tid);
    }
}

__global__ void ComputePosePointToPlaneCUDAKernel(
        NDArrayIndexer source_vertex_indexer,
        NDArrayIndexer target_vertex_indexer,
        NDArrayIndexer target_normal_indexer,
        TransformIndexer ti,
        float* global_sum,
        int rows,
        int cols,
        float depth_diff) {
    const int kBlockSize = 256;
    __shared__ float local_sum0[kBlockSize];
    __shared__ float local_sum1[kBlockSize];
    __shared__ float local_sum2[kBlockSize];

    const int x = threadIdx.x + blockIdx.x * blockDim.x;
    const int y = threadIdx.y + blockIdx.y * blockDim.y;
    const int tid = threadIdx.x + threadIdx.y * blockDim.x;

    local_sum0[tid] = 0;
    local_sum1[tid] = 0;
    local_sum2[tid] = 0;

    if (y >= rows || x >= cols) return;

    float J[6] = {0}, reduction[21 + 6 + 2];
    float r = 0;
    bool valid = GetJacobianPointToPlane(
            x, y, depth_diff, source_vertex_indexer, target_vertex_indexer,
            target_normal_indexer, ti, J, r);

    // Dump J, r into JtJ and Jtr
    int offset = 0;
    for (int i = 0; i < 6; ++i) {
        for (int j = 0; j <= i; ++j) {
            reduction[offset++] = J[i] * J[j];
        }
    }
    for (int i = 0; i < 6; ++i) {
        reduction[offset++] = J[i] * r;
    }
    reduction[offset++] = r * r;
    reduction[offset++] = valid;

    // Sum reduction: JtJ(21) and Jtr(6)
    for (size_t i = 0; i < 27; i += 3) {
        local_sum0[tid] = valid ? reduction[i + 0] : 0;
        local_sum1[tid] = valid ? reduction[i + 1] : 0;
        local_sum2[tid] = valid ? reduction[i + 2] : 0;
        __syncthreads();

        BlockReduceSum<float, kBlockSize>(tid, local_sum0, local_sum1,
                                          local_sum2);

        if (tid == 0) {
            atomicAdd(&global_sum[i + 0], local_sum0[0]);
            atomicAdd(&global_sum[i + 1], local_sum1[0]);
            atomicAdd(&global_sum[i + 2], local_sum2[0]);
        }
        __syncthreads();
    }

    // Sum reduction: residual(1) and inlier(1)
    {
        local_sum0[tid] = valid ? reduction[27] : 0;
        local_sum1[tid] = valid ? reduction[28] : 0;
        __syncthreads();

        BlockReduceSum<float, kBlockSize>(tid, local_sum0, local_sum1);
        if (tid == 0) {
            atomicAdd(&global_sum[27], local_sum0[0]);
            atomicAdd(&global_sum[28], local_sum1[0]);
        }
        __syncthreads();
    }
}

void ComputePosePointToPlaneCUDA(const core::Tensor& source_vertex_map,
                                 const core::Tensor& target_vertex_map,
                                 const core::Tensor& target_normal_map,
                                 const core::Tensor& intrinsics,
                                 const core::Tensor& init_source_to_target,
                                 core::Tensor& delta,
                                 float& inlier_residual,
                                 int& inlier_count,
                                 float depth_diff) {
    NDArrayIndexer source_vertex_indexer(source_vertex_map, 2);
    NDArrayIndexer target_vertex_indexer(target_vertex_map, 2);
    NDArrayIndexer target_normal_indexer(target_normal_map, 2);

    core::Device device = source_vertex_map.GetDevice();

    core::Tensor trans = init_source_to_target;
    TransformIndexer ti(intrinsics, trans);

    const int64_t rows = source_vertex_indexer.GetShape(0);
    const int64_t cols = source_vertex_indexer.GetShape(1);

<<<<<<< HEAD
=======
    // A_29xN is a {29, N} shaped tensor, which is later reduced to {29} where
    // [0, 20] elements are used to construct {6,6} shaped symmetric AtA
    // matrix, [21, 26] elements are used to construct {6} AtB matrix, element
    // [27] stores residual and element [28] stores count.
>>>>>>> 2dc5c6b5
    core::Tensor global_sum =
            core::Tensor::Zeros({29}, core::Dtype::Float32, device);
    float* global_sum_ptr = global_sum.GetDataPtr<float>();

    const int kThreadSize = 16;
    const dim3 blocks((cols + kThreadSize - 1) / kThreadSize,
                      (rows + kThreadSize - 1) / kThreadSize);
    const dim3 threads(kThreadSize, kThreadSize);
    ComputePosePointToPlaneCUDAKernel<<<blocks, threads>>>(
            source_vertex_indexer, target_vertex_indexer, target_normal_indexer,
            ti, global_sum_ptr, rows, cols, depth_diff);
    OPEN3D_CUDA_CHECK(cudaDeviceSynchronize());
<<<<<<< HEAD
    DecodeAndSolve6x6(global_sum, delta, inlier_residual, inlier_count);
}

__global__ void ComputePoseIntensityCUDAKernel(
        NDArrayIndexer source_depth_indexer,
        NDArrayIndexer target_depth_indexer,
        NDArrayIndexer source_intensity_indexer,
        NDArrayIndexer target_intensity_indexer,
        NDArrayIndexer target_intensity_dx_indexer,
        NDArrayIndexer target_intensity_dy_indexer,
        NDArrayIndexer source_vertex_indexer,
        TransformIndexer ti,
        float* global_sum,
        int rows,
        int cols,
        float depth_diff) {
    const int kBlockSize = 256;
    __shared__ float local_sum0[kBlockSize];
    __shared__ float local_sum1[kBlockSize];
    __shared__ float local_sum2[kBlockSize];

    const int x = threadIdx.x + blockIdx.x * blockDim.x;
    const int y = threadIdx.y + blockIdx.y * blockDim.y;
    const int tid = threadIdx.x + threadIdx.y * blockDim.x;

    local_sum0[tid] = 0;
    local_sum1[tid] = 0;
    local_sum2[tid] = 0;

    if (y >= rows || x >= cols) return;

    float J[6] = {0}, reduction[21 + 6 + 2];
    float r = 0;
    bool valid = GetJacobianIntensity(
            x, y, depth_diff, source_depth_indexer, target_depth_indexer,
            source_intensity_indexer, target_intensity_indexer,
            target_intensity_dx_indexer, target_intensity_dy_indexer,
            source_vertex_indexer, ti, J, r);

    // Dump J, r into JtJ and Jtr
    int offset = 0;
    for (int i = 0; i < 6; ++i) {
        for (int j = 0; j <= i; ++j) {
            reduction[offset++] = J[i] * J[j];
        }
    }
    for (int i = 0; i < 6; ++i) {
        reduction[offset++] = J[i] * r;
    }
    reduction[offset++] = r * r;
    reduction[offset++] = valid;

    ReduceSum6x6LinearSystem<float, kBlockSize>(tid, valid, reduction,
                                                local_sum0, local_sum1,
                                                local_sum2, global_sum);
=======
    DecodeAndSolve6x6(global_sum, delta, residual);
>>>>>>> 2dc5c6b5
}

void ComputePoseIntensityCUDA(const core::Tensor& source_depth,
                              const core::Tensor& target_depth,
                              const core::Tensor& source_intensity,
                              const core::Tensor& target_intensity,
                              const core::Tensor& target_intensity_dx,
                              const core::Tensor& target_intensity_dy,
                              const core::Tensor& source_vertex_map,
                              const core::Tensor& intrinsics,
                              const core::Tensor& init_source_to_target,
                              core::Tensor& delta,
                              float& inlier_residual,
                              int& inlier_count,
                              float depth_diff) {
    NDArrayIndexer source_depth_indexer(source_depth, 2);
    NDArrayIndexer target_depth_indexer(target_depth, 2);

    NDArrayIndexer source_intensity_indexer(source_intensity, 2);
    NDArrayIndexer target_intensity_indexer(target_intensity, 2);

    NDArrayIndexer target_intensity_dx_indexer(target_intensity_dx, 2);
    NDArrayIndexer target_intensity_dy_indexer(target_intensity_dy, 2);

    NDArrayIndexer source_vertex_indexer(source_vertex_map, 2);

    core::Device device = source_vertex_map.GetDevice();
    core::Tensor trans = init_source_to_target;
    t::geometry::kernel::TransformIndexer ti(intrinsics, trans);

    const int64_t rows = source_vertex_indexer.GetShape(0);
    const int64_t cols = source_vertex_indexer.GetShape(1);
<<<<<<< HEAD

    core::Tensor global_sum =
            core::Tensor::Zeros({29}, core::Dtype::Float32, device);
    float* global_sum_ptr = global_sum.GetDataPtr<float>();

    const int kThreadSize = 16;
    const dim3 blocks((cols + kThreadSize - 1) / kThreadSize,
                      (rows + kThreadSize - 1) / kThreadSize);
    const dim3 threads(kThreadSize, kThreadSize);
    ComputePoseIntensityCUDAKernel<<<blocks, threads>>>(
            source_depth_indexer, target_depth_indexer,
            source_intensity_indexer, target_intensity_indexer,
            target_intensity_dx_indexer, target_intensity_dy_indexer,
            source_vertex_indexer, ti, global_sum_ptr, rows, cols, depth_diff);
    OPEN3D_CUDA_CHECK(cudaDeviceSynchronize());
    DecodeAndSolve6x6(global_sum, delta, inlier_residual, inlier_count);
}

__global__ void ComputePoseHybridCUDAKernel(
        NDArrayIndexer source_depth_indexer,
        NDArrayIndexer target_depth_indexer,
        NDArrayIndexer source_intensity_indexer,
        NDArrayIndexer target_intensity_indexer,
        NDArrayIndexer target_depth_dx_indexer,
        NDArrayIndexer target_depth_dy_indexer,
        NDArrayIndexer target_intensity_dx_indexer,
        NDArrayIndexer target_intensity_dy_indexer,
        NDArrayIndexer source_vertex_indexer,
        TransformIndexer ti,
        float* global_sum,
        int rows,
        int cols,
        float depth_diff) {
    const int kBlockSize = 256;
    __shared__ float local_sum0[kBlockSize];
    __shared__ float local_sum1[kBlockSize];
    __shared__ float local_sum2[kBlockSize];

    const int x = threadIdx.x + blockIdx.x * blockDim.x;
    const int y = threadIdx.y + blockIdx.y * blockDim.y;
    const int tid = threadIdx.x + threadIdx.y * blockDim.x;

    local_sum0[tid] = 0;
    local_sum1[tid] = 0;
    local_sum2[tid] = 0;

    if (y >= rows || x >= cols) return;

    float J_I[6] = {0}, J_D[6] = {0}, reduction[21 + 6 + 2];
    float r_I = 0, r_D = 0;
    bool valid = GetJacobianHybrid(
            x, y, depth_diff, source_depth_indexer, target_depth_indexer,
            source_intensity_indexer, target_intensity_indexer,
            target_depth_dx_indexer, target_depth_dy_indexer,
            target_intensity_dx_indexer, target_intensity_dy_indexer,
            source_vertex_indexer, ti, J_I, J_D, r_I, r_D);

    // Dump J, r into JtJ and Jtr
    int offset = 0;
    for (int i = 0; i < 6; ++i) {
        for (int j = 0; j <= i; ++j) {
            reduction[offset++] = J_I[i] * J_I[j] + J_D[i] * J_D[j];
        }
    }
    for (int i = 0; i < 6; ++i) {
        reduction[offset++] = J_I[i] * r_I + J_D[i] * r_D;
    }
    reduction[offset++] = r_I * r_D + r_D * r_D;
    reduction[offset++] = valid;

    ReduceSum6x6LinearSystem<float, kBlockSize>(tid, valid, reduction,
                                                local_sum0, local_sum1,
                                                local_sum2, global_sum);
=======
    const int64_t n = rows * cols;

    // A_29xN is a {29, N} shaped tensor, which is later reduced to
    // {29} where [0, 20] elements are used to construct {6,6} shaped
    // symmetric AtA matrix, [21, 26] elements are used to construct {6} AtB
    // matrix, element [27] stores residual and element [28] stores count.
    core::Tensor A_29xN =
            core::Tensor::Empty({29, n}, core::Dtype::Float32, device);
    float* A_reduction = A_29xN.GetDataPtr<float>();

    core::kernel::CUDALauncher::LaunchGeneralKernel(
            n, [=] OPEN3D_DEVICE(int64_t workload_idx) {
                float J_I[6];
                float r_I;

                bool valid = GetJacobianIntensity(
                        workload_idx, cols, depth_diff, source_depth_indexer,
                        target_depth_indexer, source_intensity_indexer,
                        target_intensity_indexer, target_intensity_dx_indexer,
                        target_intensity_dy_indexer, source_vertex_indexer, ti,
                        J_I, r_I);

                if (valid) {
                    for (int i = 0, j = 0; j < 6; j++) {
                        for (int k = 0; k <= j; k++) {
                            A_reduction[n * i + workload_idx] = J_I[j] * J_I[k];
                            i++;
                        }
                        A_reduction[n * (21 + j) + workload_idx] = J_I[j] * r_I;
                    }
                    A_reduction[n * 27 + workload_idx] = r_I * r_I;
                    A_reduction[n * 28 + workload_idx] = 1;
                } else {
                    for (int i = 0; i < 29; i++) {
                        A_reduction[n * i + workload_idx] = 0;
                    }
                }
            });

    ReduceAndSolve6x6(A_reduction, delta, residual, n, device);
>>>>>>> 2dc5c6b5
}

void ComputePoseHybridCUDA(const core::Tensor& source_depth,
                           const core::Tensor& target_depth,
                           const core::Tensor& source_intensity,
                           const core::Tensor& target_intensity,
                           const core::Tensor& target_depth_dx,
                           const core::Tensor& target_depth_dy,
                           const core::Tensor& target_intensity_dx,
                           const core::Tensor& target_intensity_dy,
                           const core::Tensor& source_vertex_map,
                           const core::Tensor& intrinsics,
                           const core::Tensor& init_source_to_target,
                           core::Tensor& delta,
                           float& inlier_residual,
                           int& inlier_count,
                           float depth_diff) {
    NDArrayIndexer source_depth_indexer(source_depth, 2);
    NDArrayIndexer target_depth_indexer(target_depth, 2);

    NDArrayIndexer source_intensity_indexer(source_intensity, 2);
    NDArrayIndexer target_intensity_indexer(target_intensity, 2);

    NDArrayIndexer target_depth_dx_indexer(target_depth_dx, 2);
    NDArrayIndexer target_depth_dy_indexer(target_depth_dy, 2);
    NDArrayIndexer target_intensity_dx_indexer(target_intensity_dx, 2);
    NDArrayIndexer target_intensity_dy_indexer(target_intensity_dy, 2);

    NDArrayIndexer source_vertex_indexer(source_vertex_map, 2);

    core::Device device = source_vertex_map.GetDevice();
    core::Tensor trans = init_source_to_target;
    t::geometry::kernel::TransformIndexer ti(intrinsics, trans);

    const int64_t rows = source_vertex_indexer.GetShape(0);
    const int64_t cols = source_vertex_indexer.GetShape(1);
<<<<<<< HEAD

    core::Tensor global_sum =
            core::Tensor::Zeros({29}, core::Dtype::Float32, device);
    float* global_sum_ptr = global_sum.GetDataPtr<float>();

    const int kThreadSize = 16;
    const dim3 blocks((cols + kThreadSize - 1) / kThreadSize,
                      (rows + kThreadSize - 1) / kThreadSize);
    const dim3 threads(kThreadSize, kThreadSize);
    ComputePoseHybridCUDAKernel<<<blocks, threads>>>(
            source_depth_indexer, target_depth_indexer,
            source_intensity_indexer, target_intensity_indexer,
            target_depth_dx_indexer, target_depth_dy_indexer,
            target_intensity_dx_indexer, target_intensity_dy_indexer,
            source_vertex_indexer, ti, global_sum_ptr, rows, cols, depth_diff);
    OPEN3D_CUDA_CHECK(cudaDeviceSynchronize());
    DecodeAndSolve6x6(global_sum, delta, inlier_residual, inlier_count);
=======
    const int64_t n = rows * cols;

    // A_29xN is a {29, N} shaped tensor, which is later reduced to
    // {29} where [0, 20] elements are used to construct {6,6} shaped
    // symmetric AtA matrix, [21, 26] elements are used to construct {6} AtB
    // matrix, element [27] stores residual and element [28] stores count.
    core::Tensor A_29xN =
            core::Tensor::Empty({29, n}, core::Dtype::Float32, device);
    float* A_reduction = A_29xN.GetDataPtr<float>();

    core::kernel::CUDALauncher::LaunchGeneralKernel(
            n, [=] OPEN3D_DEVICE(int64_t workload_idx) {
                float J_I[6], J_D[6];
                float r_I, r_D;

                bool valid = GetJacobianHybrid(
                        workload_idx, cols, depth_diff, source_depth_indexer,
                        target_depth_indexer, source_intensity_indexer,
                        target_intensity_indexer, target_depth_dx_indexer,
                        target_depth_dy_indexer, target_intensity_dx_indexer,
                        target_intensity_dy_indexer, source_vertex_indexer, ti,
                        J_I, J_D, r_I, r_D);

                if (valid) {
                    for (int i = 0, j = 0; j < 6; j++) {
                        for (int k = 0; k <= j; k++) {
                            A_reduction[n * i + workload_idx] =
                                    J_I[j] * J_I[k] + J_D[j] * J_D[k];
                            i++;
                        }
                        A_reduction[n * (21 + j) + workload_idx] =
                                J_I[j] * r_I + J_D[j] * r_D;
                    }
                    A_reduction[n * 27 + workload_idx] = r_I * r_I + r_D * r_D;
                    A_reduction[n * 28 + workload_idx] = 1;
                } else {
                    for (int i = 0; i < 29; i++) {
                        A_reduction[n * i + workload_idx] = 0;
                    }
                }
            });
    ReduceAndSolve6x6(A_reduction, delta, residual, n, device);
>>>>>>> 2dc5c6b5
}

}  // namespace odometry
}  // namespace kernel
}  // namespace pipelines
}  // namespace t
}  // namespace open3d<|MERGE_RESOLUTION|>--- conflicted
+++ resolved
@@ -43,7 +43,112 @@
 namespace kernel {
 namespace odometry {
 
-<<<<<<< HEAD
+template <typename T>
+__device__ inline void WarpReduceSum(volatile T* local_sum, const int tid) {
+    local_sum[tid] += local_sum[tid + 32];
+    local_sum[tid] += local_sum[tid + 16];
+    local_sum[tid] += local_sum[tid + 8];
+    local_sum[tid] += local_sum[tid + 4];
+    local_sum[tid] += local_sum[tid + 2];
+    local_sum[tid] += local_sum[tid + 1];
+}
+
+template <typename T, size_t BLOCK_SIZE>
+__device__ inline void BlockReduceSum(const int tid, volatile T* local_sum) {
+    if (BLOCK_SIZE >= 512) {
+        if (tid < 256) {
+            local_sum[tid] += local_sum[tid + 256];
+        }
+        __syncthreads();
+    }
+    if (BLOCK_SIZE >= 256) {
+        if (tid < 128) {
+            local_sum[tid] += local_sum[tid + 128];
+        }
+        __syncthreads();
+    }
+    if (BLOCK_SIZE >= 128) {
+        if (tid < 64) {
+            local_sum[tid] += local_sum[tid + 64];
+        }
+        __syncthreads();
+    }
+    if (tid < 32) {
+        WarpReduceSum<T>(local_sum, tid);
+    }
+}
+
+template <typename T, size_t BLOCK_SIZE>
+__device__ inline void BlockReduceSum(const int tid,
+                                      volatile T* local_sum0,
+                                      volatile T* local_sum1) {
+    if (BLOCK_SIZE >= 512) {
+        if (tid < 256) {
+            local_sum0[tid] += local_sum0[tid + 256];
+            local_sum1[tid] += local_sum1[tid + 256];
+        }
+        __syncthreads();
+    }
+    if (BLOCK_SIZE >= 256) {
+        if (tid < 128) {
+            local_sum0[tid] += local_sum0[tid + 128];
+            local_sum1[tid] += local_sum1[tid + 128];
+        }
+        __syncthreads();
+    }
+    if (BLOCK_SIZE >= 128) {
+        if (tid < 64) {
+            local_sum0[tid] += local_sum0[tid + 64];
+            local_sum1[tid] += local_sum1[tid + 64];
+        }
+        __syncthreads();
+    }
+
+    if (tid < 32) {
+        WarpReduceSum<float>(local_sum0, tid);
+        WarpReduceSum<float>(local_sum1, tid);
+    }
+}
+
+template <typename T, size_t BLOCK_SIZE>
+__device__ inline void BlockReduceSum(const int tid,
+                                      volatile T* local_sum0,
+                                      volatile T* local_sum1,
+                                      volatile T* local_sum2) {
+    if (BLOCK_SIZE >= 512) {
+        if (tid < 256) {
+            local_sum0[tid] += local_sum0[tid + 256];
+            local_sum1[tid] += local_sum1[tid + 256];
+            local_sum2[tid] += local_sum2[tid + 256];
+        }
+        __syncthreads();
+    }
+
+    if (BLOCK_SIZE >= 256) {
+        if (tid < 128) {
+            local_sum0[tid] += local_sum0[tid + 128];
+            local_sum1[tid] += local_sum1[tid + 128];
+            local_sum2[tid] += local_sum2[tid + 128];
+        }
+        __syncthreads();
+    }
+
+    if (BLOCK_SIZE >= 128) {
+        if (tid < 64) {
+            local_sum0[tid] += local_sum0[tid + 64];
+            local_sum1[tid] += local_sum1[tid + 64];
+            local_sum2[tid] += local_sum2[tid + 64];
+        }
+        __syncthreads();
+    }
+
+    if (tid < 32) {
+        WarpReduceSum<float>(local_sum0, tid);
+        WarpReduceSum<float>(local_sum1, tid);
+        WarpReduceSum<float>(local_sum2, tid);
+    }
+}
+
 __global__ void ComputePosePointToPlaneCUDAKernel(
         NDArrayIndexer source_vertex_indexer,
         NDArrayIndexer target_vertex_indexer,
@@ -80,184 +185,6 @@
         for (int j = 0; j <= i; ++j) {
             reduction[offset++] = J[i] * J[j];
         }
-=======
-void ReduceAndSolve6x6(float* A_reduction,
-                       core::Tensor& delta,
-                       core::Tensor& residual,
-                       int64_t n,
-                       const core::Device& device) {
-    core::Tensor output_29 =
-            core::Tensor::Empty({29}, core::Dtype::Float32, device);
-    float* output_29_data = output_29.GetDataPtr<float>();
-
-    // Reduction of {29, N} to {29}.
-    for (int i = 0; i < 29; i++) {
-        // Determine temporary device storage requirements.
-        void* d_temp_storage = NULL;
-        size_t temp_storage_bytes = 0;
-        cub::DeviceReduce::Sum(d_temp_storage, temp_storage_bytes,
-                               A_reduction + i * n, output_29_data + i, n);
-        // Allocate temporary storage.
-        cudaMalloc(&d_temp_storage, temp_storage_bytes);
-        // Run sum-reduction.
-        cub::DeviceReduce::Sum(d_temp_storage, temp_storage_bytes,
-                               A_reduction + i * n, output_29_data + i, n);
-        cudaFree(d_temp_storage);
->>>>>>> 2dc5c6b5
-    }
-    for (int i = 0; i < 6; ++i) {
-        reduction[offset++] = J[i] * r;
-    }
-    reduction[offset++] = r * r;
-    reduction[offset++] = valid;
-
-    ReduceSum6x6LinearSystem<float, kBlockSize>(tid, valid, reduction,
-                                                local_sum0, local_sum1,
-                                                local_sum2, global_sum);
-}
-
-template <typename T>
-__device__ inline void WarpReduceSum(volatile T* local_sum, const int tid) {
-    local_sum[tid] += local_sum[tid + 32];
-    local_sum[tid] += local_sum[tid + 16];
-    local_sum[tid] += local_sum[tid + 8];
-    local_sum[tid] += local_sum[tid + 4];
-    local_sum[tid] += local_sum[tid + 2];
-    local_sum[tid] += local_sum[tid + 1];
-}
-
-template <typename T, size_t BLOCK_SIZE>
-__device__ inline void BlockReduceSum(const int tid, volatile T* local_sum) {
-    if (BLOCK_SIZE >= 512) {
-        if (tid < 256) {
-            local_sum[tid] += local_sum[tid + 256];
-        }
-        __syncthreads();
-    }
-    if (BLOCK_SIZE >= 256) {
-        if (tid < 128) {
-            local_sum[tid] += local_sum[tid + 128];
-        }
-        __syncthreads();
-    }
-    if (BLOCK_SIZE >= 128) {
-        if (tid < 64) {
-            local_sum[tid] += local_sum[tid + 64];
-        }
-        __syncthreads();
-    }
-    if (tid < 32) {
-        WarpReduceSum<T>(local_sum, tid);
-    }
-}
-
-template <typename T, size_t BLOCK_SIZE>
-__device__ inline void BlockReduceSum(const int tid,
-                                      volatile T* local_sum0,
-                                      volatile T* local_sum1) {
-    if (BLOCK_SIZE >= 512) {
-        if (tid < 256) {
-            local_sum0[tid] += local_sum0[tid + 256];
-            local_sum1[tid] += local_sum1[tid + 256];
-        }
-        __syncthreads();
-    }
-    if (BLOCK_SIZE >= 256) {
-        if (tid < 128) {
-            local_sum0[tid] += local_sum0[tid + 128];
-            local_sum1[tid] += local_sum1[tid + 128];
-        }
-        __syncthreads();
-    }
-    if (BLOCK_SIZE >= 128) {
-        if (tid < 64) {
-            local_sum0[tid] += local_sum0[tid + 64];
-            local_sum1[tid] += local_sum1[tid + 64];
-        }
-        __syncthreads();
-    }
-
-    if (tid < 32) {
-        WarpReduceSum<float>(local_sum0, tid);
-        WarpReduceSum<float>(local_sum1, tid);
-    }
-}
-
-template <typename T, size_t BLOCK_SIZE>
-__device__ inline void BlockReduceSum(const int tid,
-                                      volatile T* local_sum0,
-                                      volatile T* local_sum1,
-                                      volatile T* local_sum2) {
-    if (BLOCK_SIZE >= 512) {
-        if (tid < 256) {
-            local_sum0[tid] += local_sum0[tid + 256];
-            local_sum1[tid] += local_sum1[tid + 256];
-            local_sum2[tid] += local_sum2[tid + 256];
-        }
-        __syncthreads();
-    }
-
-    if (BLOCK_SIZE >= 256) {
-        if (tid < 128) {
-            local_sum0[tid] += local_sum0[tid + 128];
-            local_sum1[tid] += local_sum1[tid + 128];
-            local_sum2[tid] += local_sum2[tid + 128];
-        }
-        __syncthreads();
-    }
-
-    if (BLOCK_SIZE >= 128) {
-        if (tid < 64) {
-            local_sum0[tid] += local_sum0[tid + 64];
-            local_sum1[tid] += local_sum1[tid + 64];
-            local_sum2[tid] += local_sum2[tid + 64];
-        }
-        __syncthreads();
-    }
-
-    if (tid < 32) {
-        WarpReduceSum<float>(local_sum0, tid);
-        WarpReduceSum<float>(local_sum1, tid);
-        WarpReduceSum<float>(local_sum2, tid);
-    }
-}
-
-__global__ void ComputePosePointToPlaneCUDAKernel(
-        NDArrayIndexer source_vertex_indexer,
-        NDArrayIndexer target_vertex_indexer,
-        NDArrayIndexer target_normal_indexer,
-        TransformIndexer ti,
-        float* global_sum,
-        int rows,
-        int cols,
-        float depth_diff) {
-    const int kBlockSize = 256;
-    __shared__ float local_sum0[kBlockSize];
-    __shared__ float local_sum1[kBlockSize];
-    __shared__ float local_sum2[kBlockSize];
-
-    const int x = threadIdx.x + blockIdx.x * blockDim.x;
-    const int y = threadIdx.y + blockIdx.y * blockDim.y;
-    const int tid = threadIdx.x + threadIdx.y * blockDim.x;
-
-    local_sum0[tid] = 0;
-    local_sum1[tid] = 0;
-    local_sum2[tid] = 0;
-
-    if (y >= rows || x >= cols) return;
-
-    float J[6] = {0}, reduction[21 + 6 + 2];
-    float r = 0;
-    bool valid = GetJacobianPointToPlane(
-            x, y, depth_diff, source_vertex_indexer, target_vertex_indexer,
-            target_normal_indexer, ti, J, r);
-
-    // Dump J, r into JtJ and Jtr
-    int offset = 0;
-    for (int i = 0; i < 6; ++i) {
-        for (int j = 0; j <= i; ++j) {
-            reduction[offset++] = J[i] * J[j];
-        }
     }
     for (int i = 0; i < 6; ++i) {
         reduction[offset++] = J[i] * r;
@@ -319,13 +246,6 @@
     const int64_t rows = source_vertex_indexer.GetShape(0);
     const int64_t cols = source_vertex_indexer.GetShape(1);
 
-<<<<<<< HEAD
-=======
-    // A_29xN is a {29, N} shaped tensor, which is later reduced to {29} where
-    // [0, 20] elements are used to construct {6,6} shaped symmetric AtA
-    // matrix, [21, 26] elements are used to construct {6} AtB matrix, element
-    // [27] stores residual and element [28] stores count.
->>>>>>> 2dc5c6b5
     core::Tensor global_sum =
             core::Tensor::Zeros({29}, core::Dtype::Float32, device);
     float* global_sum_ptr = global_sum.GetDataPtr<float>();
@@ -338,7 +258,6 @@
             source_vertex_indexer, target_vertex_indexer, target_normal_indexer,
             ti, global_sum_ptr, rows, cols, depth_diff);
     OPEN3D_CUDA_CHECK(cudaDeviceSynchronize());
-<<<<<<< HEAD
     DecodeAndSolve6x6(global_sum, delta, inlier_residual, inlier_count);
 }
 
@@ -394,9 +313,6 @@
     ReduceSum6x6LinearSystem<float, kBlockSize>(tid, valid, reduction,
                                                 local_sum0, local_sum1,
                                                 local_sum2, global_sum);
-=======
-    DecodeAndSolve6x6(global_sum, delta, residual);
->>>>>>> 2dc5c6b5
 }
 
 void ComputePoseIntensityCUDA(const core::Tensor& source_depth,
@@ -429,7 +345,6 @@
 
     const int64_t rows = source_vertex_indexer.GetShape(0);
     const int64_t cols = source_vertex_indexer.GetShape(1);
-<<<<<<< HEAD
 
     core::Tensor global_sum =
             core::Tensor::Zeros({29}, core::Dtype::Float32, device);
@@ -503,48 +418,6 @@
     ReduceSum6x6LinearSystem<float, kBlockSize>(tid, valid, reduction,
                                                 local_sum0, local_sum1,
                                                 local_sum2, global_sum);
-=======
-    const int64_t n = rows * cols;
-
-    // A_29xN is a {29, N} shaped tensor, which is later reduced to
-    // {29} where [0, 20] elements are used to construct {6,6} shaped
-    // symmetric AtA matrix, [21, 26] elements are used to construct {6} AtB
-    // matrix, element [27] stores residual and element [28] stores count.
-    core::Tensor A_29xN =
-            core::Tensor::Empty({29, n}, core::Dtype::Float32, device);
-    float* A_reduction = A_29xN.GetDataPtr<float>();
-
-    core::kernel::CUDALauncher::LaunchGeneralKernel(
-            n, [=] OPEN3D_DEVICE(int64_t workload_idx) {
-                float J_I[6];
-                float r_I;
-
-                bool valid = GetJacobianIntensity(
-                        workload_idx, cols, depth_diff, source_depth_indexer,
-                        target_depth_indexer, source_intensity_indexer,
-                        target_intensity_indexer, target_intensity_dx_indexer,
-                        target_intensity_dy_indexer, source_vertex_indexer, ti,
-                        J_I, r_I);
-
-                if (valid) {
-                    for (int i = 0, j = 0; j < 6; j++) {
-                        for (int k = 0; k <= j; k++) {
-                            A_reduction[n * i + workload_idx] = J_I[j] * J_I[k];
-                            i++;
-                        }
-                        A_reduction[n * (21 + j) + workload_idx] = J_I[j] * r_I;
-                    }
-                    A_reduction[n * 27 + workload_idx] = r_I * r_I;
-                    A_reduction[n * 28 + workload_idx] = 1;
-                } else {
-                    for (int i = 0; i < 29; i++) {
-                        A_reduction[n * i + workload_idx] = 0;
-                    }
-                }
-            });
-
-    ReduceAndSolve6x6(A_reduction, delta, residual, n, device);
->>>>>>> 2dc5c6b5
 }
 
 void ComputePoseHybridCUDA(const core::Tensor& source_depth,
@@ -581,7 +454,6 @@
 
     const int64_t rows = source_vertex_indexer.GetShape(0);
     const int64_t cols = source_vertex_indexer.GetShape(1);
-<<<<<<< HEAD
 
     core::Tensor global_sum =
             core::Tensor::Zeros({29}, core::Dtype::Float32, device);
@@ -599,50 +471,6 @@
             source_vertex_indexer, ti, global_sum_ptr, rows, cols, depth_diff);
     OPEN3D_CUDA_CHECK(cudaDeviceSynchronize());
     DecodeAndSolve6x6(global_sum, delta, inlier_residual, inlier_count);
-=======
-    const int64_t n = rows * cols;
-
-    // A_29xN is a {29, N} shaped tensor, which is later reduced to
-    // {29} where [0, 20] elements are used to construct {6,6} shaped
-    // symmetric AtA matrix, [21, 26] elements are used to construct {6} AtB
-    // matrix, element [27] stores residual and element [28] stores count.
-    core::Tensor A_29xN =
-            core::Tensor::Empty({29, n}, core::Dtype::Float32, device);
-    float* A_reduction = A_29xN.GetDataPtr<float>();
-
-    core::kernel::CUDALauncher::LaunchGeneralKernel(
-            n, [=] OPEN3D_DEVICE(int64_t workload_idx) {
-                float J_I[6], J_D[6];
-                float r_I, r_D;
-
-                bool valid = GetJacobianHybrid(
-                        workload_idx, cols, depth_diff, source_depth_indexer,
-                        target_depth_indexer, source_intensity_indexer,
-                        target_intensity_indexer, target_depth_dx_indexer,
-                        target_depth_dy_indexer, target_intensity_dx_indexer,
-                        target_intensity_dy_indexer, source_vertex_indexer, ti,
-                        J_I, J_D, r_I, r_D);
-
-                if (valid) {
-                    for (int i = 0, j = 0; j < 6; j++) {
-                        for (int k = 0; k <= j; k++) {
-                            A_reduction[n * i + workload_idx] =
-                                    J_I[j] * J_I[k] + J_D[j] * J_D[k];
-                            i++;
-                        }
-                        A_reduction[n * (21 + j) + workload_idx] =
-                                J_I[j] * r_I + J_D[j] * r_D;
-                    }
-                    A_reduction[n * 27 + workload_idx] = r_I * r_I + r_D * r_D;
-                    A_reduction[n * 28 + workload_idx] = 1;
-                } else {
-                    for (int i = 0; i < 29; i++) {
-                        A_reduction[n * i + workload_idx] = 0;
-                    }
-                }
-            });
-    ReduceAndSolve6x6(A_reduction, delta, residual, n, device);
->>>>>>> 2dc5c6b5
 }
 
 }  // namespace odometry
