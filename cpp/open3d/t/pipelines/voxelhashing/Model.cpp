--- conflicted
+++ resolved
@@ -85,12 +85,7 @@
             t::geometry::RGBDImage(raycast_frame.GetDataAsImage("color"),
                                    raycast_frame.GetDataAsImage("depth")),
             raycast_frame.GetIntrinsics(), identity, depth_scale, depth_max,
-<<<<<<< HEAD
-            depth_diff, {6, 3, 1},
-            t::pipelines::odometry::Method::PointToPlane);
-=======
             depth_diff, {6, 3, 1}, odometry::Method::PointToPlane);
->>>>>>> d0f90c24
 }
 
 void Model::Integrate(const Frame& input_frame,
