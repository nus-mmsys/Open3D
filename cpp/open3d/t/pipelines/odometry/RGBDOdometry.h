// ----------------------------------------------------------------------------
// -                        Open3D: www.open3d.org                            -
// ----------------------------------------------------------------------------
// The MIT License (MIT)
//
// Copyright (c) 2018 www.open3d.org
//
// Permission is hereby granted, free of charge, to any person obtaining a copy
// of this software and associated documentation files (the "Software"), to deal
// in the Software without restriction, including without limitation the rights
// to use, copy, modify, merge, publish, distribute, sublicense, and/or sell
// copies of the Software, and to permit persons to whom the Software is
// furnished to do so, subject to the following conditions:
//
// The above copyright notice and this permission notice shall be included in
// all copies or substantial portions of the Software.
//
// THE SOFTWARE IS PROVIDED "AS IS", WITHOUT WARRANTY OF ANY KIND, EXPRESS OR
// IMPLIED, INCLUDING BUT NOT LIMITED TO THE WARRANTIES OF MERCHANTABILITY,
// FITNESS FOR A PARTICULAR PURPOSE AND NONINFRINGEMENT. IN NO EVENT SHALL THE
// AUTHORS OR COPYRIGHT HOLDERS BE LIABLE FOR ANY CLAIM, DAMAGES OR OTHER
// LIABILITY, WHETHER IN AN ACTION OF CONTRACT, TORT OR OTHERWISE, ARISING
// FROM, OUT OF OR IN CONNECTION WITH THE SOFTWARE OR THE USE OR OTHER DEALINGS
// IN THE SOFTWARE.
// ----------------------------------------------------------------------------

/// \file RGBDOdometry.h
/// All the 4x4 transformation in this file, from params to returns, are
/// Float64. Only convert to Float32 in kernel calls.

#pragma once

#include "open3d/core/Tensor.h"
#include "open3d/t/geometry/Image.h"
#include "open3d/t/geometry/RGBDImage.h"

namespace open3d {
namespace t {
namespace pipelines {
namespace odometry {

enum class Method {
    PointToPlane,  // Implemented and commented in
                   // ComputeOdometryResultPointToPlane
    Intensity,  // Implemented and commented in ComputeOdometryResultIntensity
    Hybrid,     // Implemented and commented in ComputeOdometryResultHybrid
};

class OdometryConvergenceCriteria {
public:
<<<<<<< HEAD
=======
    /// \brief Constructor for the convergence criteria, where we stop
    /// iterations once the criteria are met.
    ///
    /// \param relative_rmse Relative rmse threshold where we stop iterations.
    /// \param relative_fitness Relative fitness threshold where we stop
    /// iterations.
>>>>>>> c17a699a
    OdometryConvergenceCriteria(double relative_rmse = 1e-6,
                                double relative_fitness = 1e-6)
        : relative_rmse_(relative_rmse), relative_fitness_(relative_fitness) {}

public:
    double relative_rmse_;
    double relative_fitness_;
};

class OdometryResult {
public:
<<<<<<< HEAD
    /// \brief Parameterized Constructor.
    ///
    /// \param transformation The estimated transformation matrix of dtype
    /// Float64 on CPU device.
=======
    /// \brief Constructor for the odometry result.
    ///
    /// \param transformation The estimated transformation matrix of dtype
    /// Float64 on CPU device.
    /// \param inlier_rmse RMSE of the inliers.
    /// \param fitness Ratio between #inliers and #pixels.
>>>>>>> c17a699a
    OdometryResult(const core::Tensor& transformation = core::Tensor::Eye(
                           4, core::Dtype::Float64, core::Device("CPU:0")),
                   double inlier_rmse = 0.0,
                   double fitness = 0.0)
        : transformation_(transformation),
          inlier_rmse_(inlier_rmse),
          fitness_(fitness) {}

    ~OdometryResult() {}

public:
<<<<<<< HEAD
    /// The estimated transformation matrix of dtype Float64 on CPU device.
    core::Tensor transformation_;
    /// RMSE of all inlier correspondences. Lower is better.
    double inlier_rmse_;
    /// For ICP: the overlapping area (# of inlier correspondences / # of points
    /// in target). Higher is better.
    double fitness_;
};
=======
    core::Tensor transformation_;
    double inlier_rmse_;
    double fitness_;
};

class OdometryLossParams {
public:
    /// \brief Constructor for the odometry loss function.
    ///
    /// \param depth_outlier_trunc Threshold to filter outlier associations
    /// where two depths differ significantly.
    /// \param depth_huber_delta Huber norm parameter applied to depth loss (for
    /// PointToPlane and Hybrid).
    /// \param intensity_huber_delta Huber norm parameter applied to intensity
    /// loss (for Intensity and Hybrid).
    OdometryLossParams(float depth_outlier_trunc = 0.07,
                       float depth_huber_delta = 0.05,
                       float intensity_huber_delta = 0.1)
        : depth_outlier_trunc_(depth_outlier_trunc),
          depth_huber_delta_(depth_huber_delta),
          intensity_huber_delta_(intensity_huber_delta) {
        if (depth_outlier_trunc_ < 0) {
            utility::LogWarning(
                    "Depth outlier truncation < 0, outliers will be counted!");
        }
        if (depth_huber_delta_ >= depth_outlier_trunc_) {
            utility::LogWarning(
                    "Huber delta is greater than truncation, huber norm will "
                    "degenerate to L2 norm!");
        }
    }

public:
    float depth_outlier_trunc_;
    float depth_huber_delta_;
    float intensity_huber_delta_;
};
>>>>>>> c17a699a

/// \brief Create an RGBD image pyramid given the original source and target
/// RGBD images, and perform hierarchical odometry using specified \p
/// method.
/// Can be used for offline odometry where we do not expect to push performance
/// to the extreme and not reuse vertex/normal map computed before.
/// Input RGBD images hold a depth image (UInt16 or Float32) with a scale
/// factor and a color image (UInt8 x 3).
/// \param source Source RGBD image.
/// \param target Target RGBD image.
/// \param intrinsics (3, 3) intrinsic matrix for projection of Dtype::Float64
/// on CPU.
/// \param init_source_to_target (4, 4) initial transformation matrix from
/// source to target of Dtype::Float64 on CPU.
/// \param depth_scale Converts depth pixel values to meters by dividing the
/// scale factor.
/// \param depth_max Max depth to truncate depth image with noisy measurements.
/// \param iterations Iterations in multiscale odometry, from coarse to fine.
/// \param method Method used to apply RGBD odometry.
<<<<<<< HEAD
=======
/// \param params Parameters used in loss function, including outlier rejection
/// threshold and huber norm parameters.
/// \param criteria Criteria used to terminate iterations.
/// \return odometry result, with (4, 4) optimized transformation matrix from
/// source to target, inlier ratio, and fitness.
>>>>>>> c17a699a
OdometryResult RGBDOdometryMultiScale(
        const t::geometry::RGBDImage& source,
        const t::geometry::RGBDImage& target,
        const core::Tensor& intrinsics,
        const core::Tensor& init_source_to_target = core::Tensor::Eye(
                4, core::Dtype::Float64, core::Device("CPU:0")),
        const float depth_scale = 1000.0f,
        const float depth_max = 3.0f,
        const std::vector<int>& iterations = {10, 5, 3},
        const Method method = Method::Hybrid,
<<<<<<< HEAD
=======
        const OdometryLossParams& params = OdometryLossParams(),
>>>>>>> c17a699a
        const OdometryConvergenceCriteria& criteria =
                OdometryConvergenceCriteria());

/// \brief Estimates the 4x4 rigid transformation T from source to target, with
/// inlier rmse and fitness.
/// Performs one iteration of RGBD odometry using loss function
/// \f$[(V_p - V_q)^T N_p]^2\f$, where
/// \f$ V_p \f$ denotes the vertex at pixel p in the source,
/// \f$ V_q \f$ denotes the vertex at pixel q in the target,
/// \f$ N_p \f$ denotes the normal at pixel p in the source.
/// q is obtained by transforming p with \p init_source_to_target then
/// projecting with \p intrinsics.
/// KinectFusion, ISMAR 2011
///
/// \param source_vertex_map (H, W, 3) Float32 source vertex image obtained by
/// CreateVertexMap before calling this function.
/// \param target_vertex_map (H, W, 3) Float32 target vertex image obtained by
/// CreateVertexMap before calling this function.
/// \param target_normal_map (H, W, 3) Float32 target normal image obtained by
/// CreateNormalMap before calling this function.
/// \param intrinsics (3, 3) intrinsic matrix for projection.
/// \param init_source_to_target (4, 4) initial transformation matrix from
/// source to target.
<<<<<<< HEAD
/// \param depth_diff Depth difference threshold used to filter projective
/// associations.
/// \return (4, 4) optimized transformation matrix from source to target.
OdometryResult ComputePosePointToPlane(
=======
/// \param depth_outlier_trunc Depth difference threshold used to filter
/// projective associations.
/// \param depth_huber_delta Huber norm parameter used in depth loss.
/// \return odometry result, with (4, 4) optimized transformation matrix from
/// source to target, inlier ratio, and fitness.
OdometryResult ComputeOdometryResultPointToPlane(
>>>>>>> c17a699a
        const core::Tensor& source_vertex_map,
        const core::Tensor& target_vertex_map,
        const core::Tensor& target_normal_map,
        const core::Tensor& intrinsics,
        const core::Tensor& init_source_to_target,
<<<<<<< HEAD
        float depth_diff);

/// \brief Estimates the 4x4 rigid transformation T from source to target.
=======
        const float depth_outlier_trunc,
        const float depth_huber_delta);

/// \brief Estimates the 4x4 rigid transformation T from source to target, with
/// inlier rmse and fitness.
>>>>>>> c17a699a
/// Performs one iteration of RGBD odometry using loss function
/// \f$(I_p - I_q)^2\f$, where
/// \f$ I_p \f$ denotes the intensity at pixel p in the source,
/// \f$ I_q \f$ denotes the intensity at pixel q in the target.
/// q is obtained by transforming p with \p init_source_to_target then
/// projecting with \p intrinsics.
/// Real-time visual odometry from dense RGB-D images, ICCV Workshops, 2011
///
/// \param source_depth (H, W, 1) Float32 source depth image obtained by
/// PreprocessDepth before calling this function.
/// \param target_depth (H, W, 1) Float32 target depth image obtained by
/// PreprocessDepth before calling this function.
/// \param source_intensity (H, W, 1) Float32 source intensity image obtained by
/// RGBToGray before calling this function.
/// \param target_intensity (H, W, 1) Float32 target intensity image obtained by
/// RGBToGray before calling this function.
/// \param target_intensity_dx (H, W, 1) Float32 target intensity gradient image
/// at x-axis obtained by FilterSobel before calling this function.
/// \param target_intensity_dy (H, W, 1) Float32 target intensity gradient image
/// at y-axis obtained by FilterSobel before calling this function.
/// \param source_vertex_map (H, W, 3) Float32 source vertex image obtained by
/// CreateVertexMap before calling this function.
/// \param intrinsics (3, 3) intrinsic matrix for projection.
/// \param init_source_to_target (4, 4) initial transformation matrix from
/// source to target.
<<<<<<< HEAD
/// \param depth_diff Depth difference threshold used to filter projective
/// associations.
/// \return (4, 4) optimized transformation matrix from source to target.
OdometryResult ComputePoseIntensity(const core::Tensor& source_depth_map,
                                    const core::Tensor& target_depth_map,
                                    const core::Tensor& source_intensity,
                                    const core::Tensor& target_intensity,
                                    const core::Tensor& target_intensity_dx,
                                    const core::Tensor& target_intensity_dy,
                                    const core::Tensor& source_vertex_map,
                                    const core::Tensor& intrinsics,
                                    const core::Tensor& init_source_to_target,
                                    float depth_diff);

/// \brief Estimates the 4x4 rigid transformation T from source to target.
=======
/// \param depth_outlier_trunc Depth difference threshold used to filter
/// projective associations.
/// \param intensity_huber_delta Huber norm parameter used in intensity loss.
/// \return odometry result, with(4, 4) optimized transformation matrix
/// from source to target, inlier ratio, and fitness.
OdometryResult ComputeOdometryResultIntensity(
        const core::Tensor& source_depth,
        const core::Tensor& target_depth,
        const core::Tensor& source_intensity,
        const core::Tensor& target_intensity,
        const core::Tensor& target_intensity_dx,
        const core::Tensor& target_intensity_dy,
        const core::Tensor& source_vertex_map,
        const core::Tensor& intrinsics,
        const core::Tensor& init_source_to_target,
        const float depth_outlier_trunc,
        const float intensity_huber_delta);

/// \brief Estimates the 4x4 rigid transformation T from source to target, with
/// inlier rmse and fitness.
>>>>>>> c17a699a
/// Performs one iteration of RGBD odometry using loss function
/// \f$(I_p - I_q)^2 + \lambda(D_p - (D_q)')^2\f$, where
/// \f$ I_p \f$ denotes the intensity at pixel p in the source,
/// \f$ I_q \f$ denotes the intensity at pixel q in the target.
/// \f$ D_p \f$ denotes the depth pixel p in the source,
/// \f$ D_q \f$ denotes the depth pixel q in the target.
/// q is obtained by transforming p with \p init_source_to_target then
/// projecting with \p intrinsics.
/// Colored ICP Revisited, ICCV 2017
///
/// \param source_depth (H, W, 1) Float32 source depth image obtained by
/// PreprocessDepth before calling this function.
/// \param target_depth (H, W, 1) Float32 target depth image obtained by
/// PreprocessDepth before calling this function.
/// \param source_intensity (H, W, 1) Float32 source intensity image obtained by
/// RGBToGray before calling this function.
/// \param target_intensity (H, W, 1) Float32 target intensity image obtained by
/// RGBToGray before calling this function.
/// \param source_depth_dx (H, W, 1) Float32 source depth gradient image
/// at x-axis obtained by FilterSobel before calling this function.
/// \param source_depth_dy (H, W, 1) Float32 source depth gradient image
/// at y-axis obtained by FilterSobel before calling this function.
/// \param source_intensity_dx (H, W, 1) Float32 source intensity gradient image
/// at x-axis obtained by FilterSobel before calling this function.
/// \param source_intensity_dy (H, W, 1) Float32 source intensity gradient image
/// at y-axis obtained by FilterSobel before calling this function.
/// \param target_vertex_map (H, W, 3) Float32 target vertex image obtained by
/// CreateVertexMap before calling this function.
/// \param intrinsics (3, 3) intrinsic matrix for projection.
/// \param init_source_to_target (4, 4) initial transformation matrix from
/// source to target.
<<<<<<< HEAD
/// \param depth_diff Depth difference threshold used to filter projective
/// associations.
/// \return (4, 4) optimized transformation matrix from source to target.
OdometryResult ComputePoseHybrid(const core::Tensor& source_depth,
                                 const core::Tensor& target_depth,
                                 const core::Tensor& source_intensity,
                                 const core::Tensor& target_intensity,
                                 const core::Tensor& source_depth_dx,
                                 const core::Tensor& source_depth_dy,
                                 const core::Tensor& source_intensity_dx,
                                 const core::Tensor& source_intensity_dy,
                                 const core::Tensor& target_vertex_map,
                                 const core::Tensor& intrinsics,
                                 const core::Tensor& init_source_to_target,
                                 float depth_diff);
=======
/// \param depth_outlier_trunc Depth difference threshold used to filter
/// projective associations.
/// \param depth_huber_delta Huber norm parameter used in depth loss.
/// \param intensity_huber_delta Huber norm parameter used in intensity loss.
/// \return odometry result, with(4, 4) optimized transformation matrix
/// from source to target, inlier ratio, and fitness.
OdometryResult ComputeOdometryResultHybrid(
        const core::Tensor& source_depth,
        const core::Tensor& target_depth,
        const core::Tensor& source_intensity,
        const core::Tensor& target_intensity,
        const core::Tensor& source_depth_dx,
        const core::Tensor& source_depth_dy,
        const core::Tensor& source_intensity_dx,
        const core::Tensor& source_intensity_dy,
        const core::Tensor& target_vertex_map,
        const core::Tensor& intrinsics,
        const core::Tensor& init_source_to_target,
        const float depth_outlier_trunc,
        const float depth_huber_delta,
        const float intensity_huber_delta);
>>>>>>> c17a699a

}  // namespace odometry
}  // namespace pipelines
}  // namespace t
}  // namespace open3d<|MERGE_RESOLUTION|>--- conflicted
+++ resolved
@@ -48,15 +48,12 @@
 
 class OdometryConvergenceCriteria {
 public:
-<<<<<<< HEAD
-=======
     /// \brief Constructor for the convergence criteria, where we stop
     /// iterations once the criteria are met.
     ///
     /// \param relative_rmse Relative rmse threshold where we stop iterations.
     /// \param relative_fitness Relative fitness threshold where we stop
     /// iterations.
->>>>>>> c17a699a
     OdometryConvergenceCriteria(double relative_rmse = 1e-6,
                                 double relative_fitness = 1e-6)
         : relative_rmse_(relative_rmse), relative_fitness_(relative_fitness) {}
@@ -68,19 +65,12 @@
 
 class OdometryResult {
 public:
-<<<<<<< HEAD
-    /// \brief Parameterized Constructor.
-    ///
-    /// \param transformation The estimated transformation matrix of dtype
-    /// Float64 on CPU device.
-=======
     /// \brief Constructor for the odometry result.
     ///
     /// \param transformation The estimated transformation matrix of dtype
     /// Float64 on CPU device.
     /// \param inlier_rmse RMSE of the inliers.
     /// \param fitness Ratio between #inliers and #pixels.
->>>>>>> c17a699a
     OdometryResult(const core::Tensor& transformation = core::Tensor::Eye(
                            4, core::Dtype::Float64, core::Device("CPU:0")),
                    double inlier_rmse = 0.0,
@@ -92,16 +82,6 @@
     ~OdometryResult() {}
 
 public:
-<<<<<<< HEAD
-    /// The estimated transformation matrix of dtype Float64 on CPU device.
-    core::Tensor transformation_;
-    /// RMSE of all inlier correspondences. Lower is better.
-    double inlier_rmse_;
-    /// For ICP: the overlapping area (# of inlier correspondences / # of points
-    /// in target). Higher is better.
-    double fitness_;
-};
-=======
     core::Tensor transformation_;
     double inlier_rmse_;
     double fitness_;
@@ -139,7 +119,6 @@
     float depth_huber_delta_;
     float intensity_huber_delta_;
 };
->>>>>>> c17a699a
 
 /// \brief Create an RGBD image pyramid given the original source and target
 /// RGBD images, and perform hierarchical odometry using specified \p
@@ -159,14 +138,11 @@
 /// \param depth_max Max depth to truncate depth image with noisy measurements.
 /// \param iterations Iterations in multiscale odometry, from coarse to fine.
 /// \param method Method used to apply RGBD odometry.
-<<<<<<< HEAD
-=======
 /// \param params Parameters used in loss function, including outlier rejection
 /// threshold and huber norm parameters.
 /// \param criteria Criteria used to terminate iterations.
 /// \return odometry result, with (4, 4) optimized transformation matrix from
 /// source to target, inlier ratio, and fitness.
->>>>>>> c17a699a
 OdometryResult RGBDOdometryMultiScale(
         const t::geometry::RGBDImage& source,
         const t::geometry::RGBDImage& target,
@@ -177,10 +153,7 @@
         const float depth_max = 3.0f,
         const std::vector<int>& iterations = {10, 5, 3},
         const Method method = Method::Hybrid,
-<<<<<<< HEAD
-=======
         const OdometryLossParams& params = OdometryLossParams(),
->>>>>>> c17a699a
         const OdometryConvergenceCriteria& criteria =
                 OdometryConvergenceCriteria());
 
@@ -204,35 +177,22 @@
 /// \param intrinsics (3, 3) intrinsic matrix for projection.
 /// \param init_source_to_target (4, 4) initial transformation matrix from
 /// source to target.
-<<<<<<< HEAD
-/// \param depth_diff Depth difference threshold used to filter projective
-/// associations.
-/// \return (4, 4) optimized transformation matrix from source to target.
-OdometryResult ComputePosePointToPlane(
-=======
 /// \param depth_outlier_trunc Depth difference threshold used to filter
 /// projective associations.
 /// \param depth_huber_delta Huber norm parameter used in depth loss.
 /// \return odometry result, with (4, 4) optimized transformation matrix from
 /// source to target, inlier ratio, and fitness.
 OdometryResult ComputeOdometryResultPointToPlane(
->>>>>>> c17a699a
         const core::Tensor& source_vertex_map,
         const core::Tensor& target_vertex_map,
         const core::Tensor& target_normal_map,
         const core::Tensor& intrinsics,
         const core::Tensor& init_source_to_target,
-<<<<<<< HEAD
-        float depth_diff);
-
-/// \brief Estimates the 4x4 rigid transformation T from source to target.
-=======
         const float depth_outlier_trunc,
         const float depth_huber_delta);
 
 /// \brief Estimates the 4x4 rigid transformation T from source to target, with
 /// inlier rmse and fitness.
->>>>>>> c17a699a
 /// Performs one iteration of RGBD odometry using loss function
 /// \f$(I_p - I_q)^2\f$, where
 /// \f$ I_p \f$ denotes the intensity at pixel p in the source,
@@ -258,23 +218,6 @@
 /// \param intrinsics (3, 3) intrinsic matrix for projection.
 /// \param init_source_to_target (4, 4) initial transformation matrix from
 /// source to target.
-<<<<<<< HEAD
-/// \param depth_diff Depth difference threshold used to filter projective
-/// associations.
-/// \return (4, 4) optimized transformation matrix from source to target.
-OdometryResult ComputePoseIntensity(const core::Tensor& source_depth_map,
-                                    const core::Tensor& target_depth_map,
-                                    const core::Tensor& source_intensity,
-                                    const core::Tensor& target_intensity,
-                                    const core::Tensor& target_intensity_dx,
-                                    const core::Tensor& target_intensity_dy,
-                                    const core::Tensor& source_vertex_map,
-                                    const core::Tensor& intrinsics,
-                                    const core::Tensor& init_source_to_target,
-                                    float depth_diff);
-
-/// \brief Estimates the 4x4 rigid transformation T from source to target.
-=======
 /// \param depth_outlier_trunc Depth difference threshold used to filter
 /// projective associations.
 /// \param intensity_huber_delta Huber norm parameter used in intensity loss.
@@ -295,7 +238,6 @@
 
 /// \brief Estimates the 4x4 rigid transformation T from source to target, with
 /// inlier rmse and fitness.
->>>>>>> c17a699a
 /// Performs one iteration of RGBD odometry using loss function
 /// \f$(I_p - I_q)^2 + \lambda(D_p - (D_q)')^2\f$, where
 /// \f$ I_p \f$ denotes the intensity at pixel p in the source,
@@ -327,23 +269,6 @@
 /// \param intrinsics (3, 3) intrinsic matrix for projection.
 /// \param init_source_to_target (4, 4) initial transformation matrix from
 /// source to target.
-<<<<<<< HEAD
-/// \param depth_diff Depth difference threshold used to filter projective
-/// associations.
-/// \return (4, 4) optimized transformation matrix from source to target.
-OdometryResult ComputePoseHybrid(const core::Tensor& source_depth,
-                                 const core::Tensor& target_depth,
-                                 const core::Tensor& source_intensity,
-                                 const core::Tensor& target_intensity,
-                                 const core::Tensor& source_depth_dx,
-                                 const core::Tensor& source_depth_dy,
-                                 const core::Tensor& source_intensity_dx,
-                                 const core::Tensor& source_intensity_dy,
-                                 const core::Tensor& target_vertex_map,
-                                 const core::Tensor& intrinsics,
-                                 const core::Tensor& init_source_to_target,
-                                 float depth_diff);
-=======
 /// \param depth_outlier_trunc Depth difference threshold used to filter
 /// projective associations.
 /// \param depth_huber_delta Huber norm parameter used in depth loss.
@@ -365,7 +290,6 @@
         const float depth_outlier_trunc,
         const float depth_huber_delta,
         const float intensity_huber_delta);
->>>>>>> c17a699a
 
 }  // namespace odometry
 }  // namespace pipelines
