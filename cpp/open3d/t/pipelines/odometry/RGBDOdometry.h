// ----------------------------------------------------------------------------
// -                        Open3D: www.open3d.org                            -
// ----------------------------------------------------------------------------
// The MIT License (MIT)
//
// Copyright (c) 2018 www.open3d.org
//
// Permission is hereby granted, free of charge, to any person obtaining a copy
// of this software and associated documentation files (the "Software"), to deal
// in the Software without restriction, including without limitation the rights
// to use, copy, modify, merge, publish, distribute, sublicense, and/or sell
// copies of the Software, and to permit persons to whom the Software is
// furnished to do so, subject to the following conditions:
//
// The above copyright notice and this permission notice shall be included in
// all copies or substantial portions of the Software.
//
// THE SOFTWARE IS PROVIDED "AS IS", WITHOUT WARRANTY OF ANY KIND, EXPRESS OR
// IMPLIED, INCLUDING BUT NOT LIMITED TO THE WARRANTIES OF MERCHANTABILITY,
// FITNESS FOR A PARTICULAR PURPOSE AND NONINFRINGEMENT. IN NO EVENT SHALL THE
// AUTHORS OR COPYRIGHT HOLDERS BE LIABLE FOR ANY CLAIM, DAMAGES OR OTHER
// LIABILITY, WHETHER IN AN ACTION OF CONTRACT, TORT OR OTHERWISE, ARISING
// FROM, OUT OF OR IN CONNECTION WITH THE SOFTWARE OR THE USE OR OTHER DEALINGS
// IN THE SOFTWARE.
// ----------------------------------------------------------------------------

/// \file RGBDOdometry.h
/// All the 4x4 transformation in this file, from params to returns, are
/// Float64. Only convert to Float32 in kernel calls.

#pragma once

#include "open3d/core/Tensor.h"
#include "open3d/t/geometry/Image.h"
#include "open3d/t/geometry/RGBDImage.h"

namespace open3d {
namespace t {
namespace pipelines {
namespace odometry {

enum class Method {
    PointToPlane,  // Implemented and commented in ComputePosePointToPlane
    Intensity,     // Implemented and commented in ComputePoseIntensity
    Hybrid,        // Implemented and commented in ComputePoseHybrid
};

// TODO (Wei): Encapsule shared params (depth_max, depth_diff, intrinsic, etc)
// in an option, similar to Registration.

/// \brief Create an RGBD image pyramid given the original source and target
<<<<<<< HEAD
/// RGBD images, and perform hierarchical odometry using specified \param
=======
/// RGBD images, and perform hierarchical odometry using specified \p
>>>>>>> 0d0c4b5d
/// method.
/// Can be used for offline odometry where we do not expect to push performance
/// to the extreme and not reuse vertex/normal map computed before.
/// Input RGBD images hold a depth image (UInt16 or Float32) with a scale
/// factor and a color image (UInt8 x 3).
/// \param source Source RGBD image.
/// \param target Target RGBD image.
/// \param intrinsics (3, 3) intrinsic matrix for projection.
/// \param init_source_to_target (4, 4) initial transformation matrix from
/// source to target.
/// \param depth_scale Converts depth pixel values to meters by dividing the
/// scale factor.
/// \param depth_diff Depth difference threshold used to filter projective
/// associations.
/// \param iterations Iterations in multiscale odometry, from coarse to fine.
/// \param method Method used to apply RGBD odometry.
core::Tensor RGBDOdometryMultiScale(
        const t::geometry::RGBDImage& source,
        const t::geometry::RGBDImage& target,
        const core::Tensor& intrinsics,
        const core::Tensor& init_source_to_target = core::Tensor::Eye(
                4, core::Dtype::Float64, core::Device("CPU:0")),
        float depth_scale = 1000.0f,
        float depth_max = 3.0f,
        float depth_diff = 0.07f,
        const std::vector<int>& iterations = {10, 5, 3},
        const Method method = Method::Hybrid);

/// \brief Estimates the 4x4 rigid transformation T from source to target.
/// Performs one iteration of RGBD odometry using loss function
/// \f$[(V_p - V_q)^T N_p]^2\f$, where
/// \f$ V_p \f$ denotes the vertex at pixel p in the source,
/// \f$ V_q \f$ denotes the vertex at pixel q in the target,
/// \f$ N_p \f$ denotes the normal at pixel p in the source.
<<<<<<< HEAD
/// q is obtained by transforming p with \param init_source_to_target then
/// projecting with \param intrinsics.
=======
/// q is obtained by transforming p with \p init_source_to_target then
/// projecting with \p intrinsics.
>>>>>>> 0d0c4b5d
/// KinectFusion, ISMAR 2011
///
/// \param source_vertex_map (H, W, 3) Float32 source vertex image obtained by
/// CreateVertexMap before calling this function.
/// \param target_vertex_map (H, W, 3) Float32 target vertex image obtained by
/// CreateVertexMap before calling this function.
/// \param target_normal_map (H, W, 3) Float32 target normal image obtained by
/// CreateNormalMap before calling this function.
/// \param intrinsics (3, 3) intrinsic matrix for projection.
/// \param init_source_to_target (4, 4) initial transformation matrix from
/// source to target.
/// \param depth_diff Depth difference threshold used to filter projective
/// associations.
/// \return (4, 4) optimized transformation matrix from source to target.
core::Tensor ComputePosePointToPlane(const core::Tensor& source_vertex_map,
                                     const core::Tensor& target_vertex_map,
                                     const core::Tensor& target_normal_map,
                                     const core::Tensor& intrinsics,
                                     const core::Tensor& init_source_to_target,
                                     float depth_diff);

/// \brief Estimates the 4x4 rigid transformation T from source to target.
/// Performs one iteration of RGBD odometry using loss function
/// \f$(I_p - I_q)^2\f$, where
/// \f$ I_p \f$ denotes the intensity at pixel p in the source,
/// \f$ I_q \f$ denotes the intensity at pixel q in the target.
<<<<<<< HEAD
/// q is obtained by transforming p with \param init_source_to_target then
/// projecting with \param intrinsics.
=======
/// q is obtained by transforming p with \p init_source_to_target then
/// projecting with \p intrinsics.
>>>>>>> 0d0c4b5d
/// Real-time visual odometry from dense RGB-D images, ICCV Workshops, 2011
///
/// \param source_depth_map (H, W, 1) Float32 source depth image obtained by
/// PreprocessDepth before calling this function.
/// \param target_depth_map (H, W, 1) Float32 target depth image obtained by
/// PreprocessDepth before calling this function.
/// \param source_intensity (H, W, 1) Float32 source intensity image obtained by
/// RGBToGray before calling this function.
/// \param target_intensity (H, W, 1) Float32 target intensity image obtained by
/// RGBToGray before calling this function.
/// \param target_intensity_dx (H, W, 1) Float32 target intensity gradient image
/// at x-axis obtained by FilterSobel before calling this function.
/// \param target_intensity_dy (H, W, 1) Float32 target intensity gradient image
/// at y-axis obtained by FilterSobel before calling this function.
/// \param source_vertex_map (H, W, 3) Float32 source vertex image obtained by
/// CreateVertexMap before calling this function.
/// \param intrinsics (3, 3) intrinsic matrix for projection.
/// \param init_source_to_target (4, 4) initial transformation matrix from
/// source to target.
/// \param depth_diff Depth difference threshold used to filter projective
/// associations.
/// \return (4, 4) optimized transformation matrix from source to target.
core::Tensor ComputePoseIntensity(const core::Tensor& source_depth_map,
                                  const core::Tensor& target_depth_map,
                                  const core::Tensor& source_intensity,
                                  const core::Tensor& target_intensity,
                                  const core::Tensor& target_intensity_dx,
                                  const core::Tensor& target_intensity_dy,
                                  const core::Tensor& source_vertex_map,
                                  const core::Tensor& intrinsics,
                                  const core::Tensor& init_source_to_target,
                                  float depth_diff);

/// \brief Estimates the 4x4 rigid transformation T from source to target.
/// Performs one iteration of RGBD odometry using loss function
/// \f$(I_p - I_q)^2 + \lambda(D_p - (D_q)')^2\f$, where
/// \f$ I_p \f$ denotes the intensity at pixel p in the source,
/// \f$ I_q \f$ denotes the intensity at pixel q in the target.
/// \f$ D_p \f$ denotes the depth pixel p in the source,
/// \f$ D_q \f$ denotes the depth pixel q in the target.
<<<<<<< HEAD
/// q is obtained by transforming p with \param init_source_to_target then
/// projecting with \param intrinsics.
=======
/// q is obtained by transforming p with \p init_source_to_target then
/// projecting with \p intrinsics.
>>>>>>> 0d0c4b5d
/// Colored ICP Revisited, ICCV 2017
///
/// \param source_depth_map (H, W, 1) Float32 source depth image obtained by
/// PreprocessDepth before calling this function.
/// \param target_depth_map (H, W, 1) Float32 target depth image obtained by
/// PreprocessDepth before calling this function.
/// \param source_intensity (H, W, 1) Float32 source intensity image obtained by
/// RGBToGray before calling this function.
/// \param target_intensity (H, W, 1) Float32 target intensity image obtained by
/// RGBToGray before calling this function.
/// \param target_depth_dx (H, W, 1) Float32 target depth gradient image
/// at x-axis obtained by FilterSobel before calling this function.
/// \param target_depth_dy (H, W, 1) Float32 target depth gradient image
/// at y-axis obtained by FilterSobel before calling this function.
/// \param target_intensity_dx (H, W, 1) Float32 target intensity gradient image
/// at x-axis obtained by FilterSobel before calling this function.
/// \param target_intensity_dy (H, W, 1) Float32 target intensity gradient image
/// at y-axis obtained by FilterSobel before calling this function.
/// \param source_vertex_map (H, W, 3) Float32 source vertex image obtained by
/// CreateVertexMap before calling this function.
/// \param intrinsics (3, 3) intrinsic matrix for projection.
/// \param init_source_to_target (4, 4) initial transformation matrix from
/// source to target.
/// \param depth_diff Depth difference threshold used to filter projective
/// associations.
/// \return (4, 4) optimized transformation matrix from source to target.
core::Tensor ComputePoseHybrid(const core::Tensor& source_depth,
                               const core::Tensor& target_depth,
                               const core::Tensor& source_intensity,
                               const core::Tensor& target_intensity,
                               const core::Tensor& source_depth_dx,
                               const core::Tensor& source_depth_dy,
                               const core::Tensor& source_intensity_dx,
                               const core::Tensor& source_intensity_dy,
                               const core::Tensor& target_vertex_map,
                               const core::Tensor& intrinsics,
                               const core::Tensor& init_source_to_target,
                               float depth_diff);

/// TODO (Wei): hide the interfaces.
/// Helper functions exposed temporarily for easier testing.
///
/// Rescale depth, clip to max range, and assign NaN to out-of-range pixels.
core::Tensor PreprocessDepth(const t::geometry::Image& depth,
                             float depth_scale = 1000.0,
                             float depth_max = 3.0);

/// Pyramid downsampling depth, with a difference truncation.
core::Tensor PyrDownDepth(const t::geometry::Image& depth,
                          float depth_diff = 0.25);

/// Create a vertex map (image) from a preprocessed depth image. Assign NaN to
/// vertices computed from invalid depths.
core::Tensor CreateVertexMap(const t::geometry::Image& depth,
                             const core::Tensor& intrinsics);

/// Create a normal map (image) from a vertex map (image). Assign NaN to normals
/// computed from invalid vertices.
core::Tensor CreateNormalMap(const core::Tensor& vertex_map);

}  // namespace odometry
}  // namespace pipelines
}  // namespace t
}  // namespace open3d<|MERGE_RESOLUTION|>--- conflicted
+++ resolved
@@ -49,11 +49,7 @@
 // in an option, similar to Registration.
 
 /// \brief Create an RGBD image pyramid given the original source and target
-<<<<<<< HEAD
-/// RGBD images, and perform hierarchical odometry using specified \param
-=======
 /// RGBD images, and perform hierarchical odometry using specified \p
->>>>>>> 0d0c4b5d
 /// method.
 /// Can be used for offline odometry where we do not expect to push performance
 /// to the extreme and not reuse vertex/normal map computed before.
@@ -88,13 +84,8 @@
 /// \f$ V_p \f$ denotes the vertex at pixel p in the source,
 /// \f$ V_q \f$ denotes the vertex at pixel q in the target,
 /// \f$ N_p \f$ denotes the normal at pixel p in the source.
-<<<<<<< HEAD
-/// q is obtained by transforming p with \param init_source_to_target then
-/// projecting with \param intrinsics.
-=======
 /// q is obtained by transforming p with \p init_source_to_target then
 /// projecting with \p intrinsics.
->>>>>>> 0d0c4b5d
 /// KinectFusion, ISMAR 2011
 ///
 /// \param source_vertex_map (H, W, 3) Float32 source vertex image obtained by
@@ -121,13 +112,8 @@
 /// \f$(I_p - I_q)^2\f$, where
 /// \f$ I_p \f$ denotes the intensity at pixel p in the source,
 /// \f$ I_q \f$ denotes the intensity at pixel q in the target.
-<<<<<<< HEAD
-/// q is obtained by transforming p with \param init_source_to_target then
-/// projecting with \param intrinsics.
-=======
 /// q is obtained by transforming p with \p init_source_to_target then
 /// projecting with \p intrinsics.
->>>>>>> 0d0c4b5d
 /// Real-time visual odometry from dense RGB-D images, ICCV Workshops, 2011
 ///
 /// \param source_depth_map (H, W, 1) Float32 source depth image obtained by
@@ -168,13 +154,8 @@
 /// \f$ I_q \f$ denotes the intensity at pixel q in the target.
 /// \f$ D_p \f$ denotes the depth pixel p in the source,
 /// \f$ D_q \f$ denotes the depth pixel q in the target.
-<<<<<<< HEAD
-/// q is obtained by transforming p with \param init_source_to_target then
-/// projecting with \param intrinsics.
-=======
 /// q is obtained by transforming p with \p init_source_to_target then
 /// projecting with \p intrinsics.
->>>>>>> 0d0c4b5d
 /// Colored ICP Revisited, ICCV 2017
 ///
 /// \param source_depth_map (H, W, 1) Float32 source depth image obtained by
