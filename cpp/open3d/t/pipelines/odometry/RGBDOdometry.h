// ----------------------------------------------------------------------------
// -                        Open3D: www.open3d.org                            -
// ----------------------------------------------------------------------------
// The MIT License (MIT)
//
// Copyright (c) 2018 www.open3d.org
//
// Permission is hereby granted, free of charge, to any person obtaining a copy
// of this software and associated documentation files (the "Software"), to deal
// in the Software without restriction, including without limitation the rights
// to use, copy, modify, merge, publish, distribute, sublicense, and/or sell
// copies of the Software, and to permit persons to whom the Software is
// furnished to do so, subject to the following conditions:
//
// The above copyright notice and this permission notice shall be included in
// all copies or substantial portions of the Software.
//
// THE SOFTWARE IS PROVIDED "AS IS", WITHOUT WARRANTY OF ANY KIND, EXPRESS OR
// IMPLIED, INCLUDING BUT NOT LIMITED TO THE WARRANTIES OF MERCHANTABILITY,
// FITNESS FOR A PARTICULAR PURPOSE AND NONINFRINGEMENT. IN NO EVENT SHALL THE
// AUTHORS OR COPYRIGHT HOLDERS BE LIABLE FOR ANY CLAIM, DAMAGES OR OTHER
// LIABILITY, WHETHER IN AN ACTION OF CONTRACT, TORT OR OTHERWISE, ARISING
// FROM, OUT OF OR IN CONNECTION WITH THE SOFTWARE OR THE USE OR OTHER DEALINGS
// IN THE SOFTWARE.
// ----------------------------------------------------------------------------

/// \file RGBDOdometry.h
/// All the 4x4 transformation in this file, from params to returns, are
/// Float64. Only convert to Float32 in kernel calls.

#pragma once

#include "open3d/core/Tensor.h"
#include "open3d/t/geometry/Image.h"
#include "open3d/t/geometry/RGBDImage.h"

namespace open3d {
namespace t {
namespace pipelines {
namespace odometry {

enum class Method {
    PointToPlane,  // Implemented and commented in
                   // ComputeOdometryResultPointToPlane
    Intensity,  // Implemented and commented in ComputeOdometryResultIntensity
    Hybrid,     // Implemented and commented in ComputeOdometryResultHybrid
};

class OdometryConvergenceCriteria {
public:
    /// \brief Constructor for the convergence criteria, where we stop
    /// iterations once the criteria are met.
    ///
<<<<<<< HEAD
    /// \param relative_rmse Relative rmse threshold where we stop iterations.
    /// \param relative_fitness Relative fitness threshold where we stop
    /// iterations.
    OdometryConvergenceCriteria(double relative_rmse = 1e-6,
                                double relative_fitness = 1e-6)
        : relative_rmse_(relative_rmse), relative_fitness_(relative_fitness) {}

public:
=======
    /// \param relative_rmse Relative rmse threshold where we stop iterations
    /// when \f$ |rmse_{i+1} - rmse_i|/rmse_i < relative rmse\f$.
    /// \param relative_fitness Relative fitness threshold where we stop
    /// iterations when \f$ |fitness_{i+1} - fitness_i|/fitness_i < relative
    /// fitness\f$
    OdometryConvergenceCriteria(int iterations,
                                double relative_rmse = 1e-6,
                                double relative_fitness = 1e-6)
        : iterations_(iterations),
          relative_rmse_(relative_rmse),
          relative_fitness_(relative_fitness) {}

public:
    int iterations_;
>>>>>>> 9e7e99cc
    double relative_rmse_;
    double relative_fitness_;
};

class OdometryResult {
public:
    /// \brief Constructor for the odometry result.
    ///
    /// \param transformation The estimated transformation matrix of dtype
    /// Float64 on CPU device.
    /// \param inlier_rmse RMSE of the inliers.
    /// \param fitness Ratio between #inliers and #pixels.
    OdometryResult(const core::Tensor& transformation = core::Tensor::Eye(
                           4, core::Dtype::Float64, core::Device("CPU:0")),
                   double inlier_rmse = 0.0,
                   double fitness = 0.0)
        : transformation_(transformation),
          inlier_rmse_(inlier_rmse),
          fitness_(fitness) {}

    ~OdometryResult() {}

public:
    core::Tensor transformation_;
    double inlier_rmse_;
    double fitness_;
};

class OdometryLossParams {
public:
    /// \brief Constructor for the odometry loss function.
    ///
    /// \param depth_outlier_trunc Threshold to filter outlier associations
    /// where two depths differ significantly.
    /// \param depth_huber_delta Huber norm parameter applied to depth loss (for
    /// PointToPlane and Hybrid).
    /// \param intensity_huber_delta Huber norm parameter applied to intensity
    /// loss (for Intensity and Hybrid).
    OdometryLossParams(float depth_outlier_trunc = 0.07,
                       float depth_huber_delta = 0.05,
                       float intensity_huber_delta = 0.1)
        : depth_outlier_trunc_(depth_outlier_trunc),
          depth_huber_delta_(depth_huber_delta),
          intensity_huber_delta_(intensity_huber_delta) {
        if (depth_outlier_trunc_ < 0) {
            utility::LogWarning(
                    "Depth outlier truncation < 0, outliers will be counted!");
        }
        if (depth_huber_delta_ >= depth_outlier_trunc_) {
            utility::LogWarning(
                    "Huber delta is greater than truncation, huber norm will "
                    "degenerate to L2 norm!");
        }
    }

public:
    float depth_outlier_trunc_;
    float depth_huber_delta_;
    float intensity_huber_delta_;
};

/// \brief Create an RGBD image pyramid given the original source and target
/// RGBD images, and perform hierarchical odometry using specified \p
/// method.
/// Can be used for offline odometry where we do not expect to push performance
/// to the extreme and not reuse vertex/normal map computed before.
/// Input RGBD images hold a depth image (UInt16 or Float32) with a scale
/// factor and a color image (UInt8 x 3).
/// \param source Source RGBD image.
/// \param target Target RGBD image.
/// \param intrinsics (3, 3) intrinsic matrix for projection of Dtype::Float64
/// on CPU.
/// \param init_source_to_target (4, 4) initial transformation matrix from
/// source to target of Dtype::Float64 on CPU.
/// \param depth_scale Converts depth pixel values to meters by dividing the
/// scale factor.
/// \param depth_max Max depth to truncate depth image with noisy measurements.
<<<<<<< HEAD
/// \param iterations Iterations in multiscale odometry, from coarse to fine.
/// \param method Method used to apply RGBD odometry.
/// \param params Parameters used in loss function, including outlier rejection
/// threshold and huber norm parameters.
/// \param criteria Criteria used to terminate iterations.
=======
/// \param criteria Criteria used to define and terminate iterations. In
/// multiscale odometry the order is from coarse to fine. Inputting a vector of
/// iterations by default triggers the implicit conversion.
/// \param method Method used to apply RGBD odometry.
/// \param params Parameters used in loss function, including outlier rejection
/// threshold and Huber norm parameters.
>>>>>>> 9e7e99cc
/// \return odometry result, with (4, 4) optimized transformation matrix from
/// source to target, inlier ratio, and fitness.
OdometryResult RGBDOdometryMultiScale(
        const t::geometry::RGBDImage& source,
        const t::geometry::RGBDImage& target,
        const core::Tensor& intrinsics,
        const core::Tensor& init_source_to_target = core::Tensor::Eye(
                4, core::Dtype::Float64, core::Device("CPU:0")),
        const float depth_scale = 1000.0f,
        const float depth_max = 3.0f,
<<<<<<< HEAD
        const std::vector<int>& iterations = {10, 5, 3},
        const Method method = Method::Hybrid,
        const OdometryLossParams& params = OdometryLossParams(),
        const OdometryConvergenceCriteria& criteria =
                OdometryConvergenceCriteria());
=======
        const std::vector<OdometryConvergenceCriteria>& criteria = {10, 5, 3},
        const Method method = Method::Hybrid,
        const OdometryLossParams& params = OdometryLossParams());
>>>>>>> 9e7e99cc

/// \brief Estimates the 4x4 rigid transformation T from source to target, with
/// inlier rmse and fitness.
/// Performs one iteration of RGBD odometry using loss function
/// \f$[(V_p - V_q)^T N_p]^2\f$, where
/// \f$ V_p \f$ denotes the vertex at pixel p in the source,
/// \f$ V_q \f$ denotes the vertex at pixel q in the target,
/// \f$ N_p \f$ denotes the normal at pixel p in the source.
/// q is obtained by transforming p with \p init_source_to_target then
/// projecting with \p intrinsics.
/// KinectFusion, ISMAR 2011
///
/// \param source_vertex_map (rows, cols, channels=3) Float32 source vertex
/// image obtained by CreateVertexMap before calling this function.
/// \param target_vertex_map (rows, cols, channels=3) Float32 target vertex
/// image obtained by CreateVertexMap before calling this function.
/// \param target_normal_map (rows, cols, channels=3) Float32 target normal
/// image obtained by CreateNormalMap before calling this function.
/// \param intrinsics (3, 3) intrinsic matrix for projection.
/// \param init_source_to_target (4, 4) initial transformation matrix from
/// source to target.
/// \param depth_outlier_trunc Depth difference threshold used to filter
/// projective associations.
/// \param depth_huber_delta Huber norm parameter used in depth loss.
/// \return odometry result, with (4, 4) optimized transformation matrix from
/// source to target, inlier ratio, and fitness.
OdometryResult ComputeOdometryResultPointToPlane(
        const core::Tensor& source_vertex_map,
        const core::Tensor& target_vertex_map,
        const core::Tensor& target_normal_map,
        const core::Tensor& intrinsics,
        const core::Tensor& init_source_to_target,
        const float depth_outlier_trunc,
        const float depth_huber_delta);

/// \brief Estimates the 4x4 rigid transformation T from source to target, with
/// inlier rmse and fitness.
/// Performs one iteration of RGBD odometry using loss function
/// \f$(I_p - I_q)^2\f$, where
/// \f$ I_p \f$ denotes the intensity at pixel p in the source,
/// \f$ I_q \f$ denotes the intensity at pixel q in the target.
/// q is obtained by transforming p with \p init_source_to_target then
/// projecting with \p intrinsics.
/// Real-time visual odometry from dense RGB-D images, ICCV Workshops, 2011
///
<<<<<<< HEAD
/// \param source_depth (H, W, 1) Float32 source depth image obtained by
/// PreprocessDepth before calling this function.
/// \param target_depth (H, W, 1) Float32 target depth image obtained by
/// PreprocessDepth before calling this function.
/// \param source_intensity (H, W, 1) Float32 source intensity image obtained by
/// RGBToGray before calling this function.
/// \param target_intensity (H, W, 1) Float32 target intensity image obtained by
/// RGBToGray before calling this function.
/// \param target_intensity_dx (H, W, 1) Float32 target intensity gradient image
/// at x-axis obtained by FilterSobel before calling this function.
/// \param target_intensity_dy (H, W, 1) Float32 target intensity gradient image
/// at y-axis obtained by FilterSobel before calling this function.
/// \param source_vertex_map (H, W, 3) Float32 source vertex image obtained by
/// CreateVertexMap before calling this function.
=======
/// \param source_depth (rows, cols, channels=1) Float32 source depth image
/// obtained by PreprocessDepth before calling this function.
/// \param target_depth (rows, cols, channels=1) Float32 target depth image
/// obtained by PreprocessDepth before calling this function.
/// \param source_intensity (rows, cols, channels=1) Float32 source intensity
/// image obtained by RGBToGray before calling this function.
/// \param target_intensity (rows, cols, channels=1) Float32 target intensity
/// image obtained by RGBToGray before calling this function.
/// \param target_intensity_dx (rows, cols, channels=1) Float32 target intensity
/// gradient image at x-axis obtained by FilterSobel before calling this
/// function.
/// \param target_intensity_dy (rows, cols, channels=1) Float32 target intensity
/// gradient image at y-axis obtained by FilterSobel before calling this
/// function.
/// \param source_vertex_map (rows, cols, channels=3) Float32 source vertex
/// image obtained by CreateVertexMap before calling this function.
>>>>>>> 9e7e99cc
/// \param intrinsics (3, 3) intrinsic matrix for projection.
/// \param  init_source_to_target (4, 4) initial transformation matrix from
/// source to target.
/// \param depth_outlier_trunc Depth difference threshold used to filter
/// projective associations.
/// \param intensity_huber_delta Huber norm parameter used in intensity loss.
/// \return odometry result, with(4, 4) optimized transformation matrix
/// from source to target, inlier ratio, and fitness.
OdometryResult ComputeOdometryResultIntensity(
        const core::Tensor& source_depth,
        const core::Tensor& target_depth,
        const core::Tensor& source_intensity,
        const core::Tensor& target_intensity,
        const core::Tensor& target_intensity_dx,
        const core::Tensor& target_intensity_dy,
        const core::Tensor& source_vertex_map,
        const core::Tensor& intrinsics,
        const core::Tensor& init_source_to_target,
        const float depth_outlier_trunc,
        const float intensity_huber_delta);

/// \brief Estimates the 4x4 rigid transformation T from source to target, with
/// inlier rmse and fitness.
/// Performs one iteration of RGBD odometry using loss function
/// \f$(I_p - I_q)^2 + \lambda(D_p - (D_q)')^2\f$, where
/// \f$ I_p \f$ denotes the intensity at pixel p in the source,
/// \f$ I_q \f$ denotes the intensity at pixel q in the target.
/// \f$ D_p \f$ denotes the depth pixel p in the source,
/// \f$ D_q \f$ denotes the depth pixel q in the target.
/// q is obtained by transforming p with \p init_source_to_target then
/// projecting with \p intrinsics.
/// Colored ICP Revisited, ICCV 2017
///
/// \param source_depth (rows, cols, channels=1) Float32 source depth image
/// obtained by PreprocessDepth before calling this function.
/// \param target_depth (rows, cols, channels=1) Float32 target depth image
/// obtained by PreprocessDepth before calling this function.
/// \param source_intensity (rows, cols, channels=1) Float32 source intensity
/// image obtained by RGBToGray before calling this function.
/// \param target_intensity (rows, cols, channels=1) Float32 target intensity
/// image obtained by RGBToGray before calling this function.
/// \param source_depth_dx (rows, cols, channels=1) Float32 source depth
/// gradient image at x-axis obtained by FilterSobel before calling this
/// function.
/// \param source_depth_dy (rows, cols, channels=1) Float32 source depth
/// gradient image at y-axis obtained by FilterSobel before calling this
/// function.
/// \param source_intensity_dx (rows, cols, channels=1) Float32 source intensity
/// gradient image at x-axis obtained by FilterSobel before calling this
/// function.
/// \param source_intensity_dy (rows, cols, channels=1) Float32 source intensity
/// gradient image at y-axis obtained by FilterSobel before calling this
/// function.
/// \param target_vertex_map (rows, cols, channels=3) Float32 target vertex
/// image obtained by CreateVertexMap before calling this function.
/// \param intrinsics (3, 3) intrinsic matrix for projection.
/// \param init_source_to_target (4, 4) initial transformation matrix from
/// source to target.
/// \param depth_outlier_trunc Depth difference threshold used to filter
/// projective associations.
/// \param depth_huber_delta Huber norm parameter used in depth loss.
/// \param intensity_huber_delta Huber norm parameter used in intensity loss.
/// \return odometry result, with(4, 4) optimized transformation matrix
/// from source to target, inlier ratio, and fitness.
OdometryResult ComputeOdometryResultHybrid(
        const core::Tensor& source_depth,
        const core::Tensor& target_depth,
        const core::Tensor& source_intensity,
        const core::Tensor& target_intensity,
        const core::Tensor& source_depth_dx,
        const core::Tensor& source_depth_dy,
        const core::Tensor& source_intensity_dx,
        const core::Tensor& source_intensity_dy,
        const core::Tensor& target_vertex_map,
        const core::Tensor& intrinsics,
        const core::Tensor& init_source_to_target,
        const float depth_outlier_trunc,
        const float depth_huber_delta,
        const float intensity_huber_delta);

}  // namespace odometry
}  // namespace pipelines
}  // namespace t
}  // namespace open3d<|MERGE_RESOLUTION|>--- conflicted
+++ resolved
@@ -51,16 +51,6 @@
     /// \brief Constructor for the convergence criteria, where we stop
     /// iterations once the criteria are met.
     ///
-<<<<<<< HEAD
-    /// \param relative_rmse Relative rmse threshold where we stop iterations.
-    /// \param relative_fitness Relative fitness threshold where we stop
-    /// iterations.
-    OdometryConvergenceCriteria(double relative_rmse = 1e-6,
-                                double relative_fitness = 1e-6)
-        : relative_rmse_(relative_rmse), relative_fitness_(relative_fitness) {}
-
-public:
-=======
     /// \param relative_rmse Relative rmse threshold where we stop iterations
     /// when \f$ |rmse_{i+1} - rmse_i|/rmse_i < relative rmse\f$.
     /// \param relative_fitness Relative fitness threshold where we stop
@@ -75,7 +65,6 @@
 
 public:
     int iterations_;
->>>>>>> 9e7e99cc
     double relative_rmse_;
     double relative_fitness_;
 };
@@ -153,20 +142,12 @@
 /// \param depth_scale Converts depth pixel values to meters by dividing the
 /// scale factor.
 /// \param depth_max Max depth to truncate depth image with noisy measurements.
-<<<<<<< HEAD
-/// \param iterations Iterations in multiscale odometry, from coarse to fine.
-/// \param method Method used to apply RGBD odometry.
-/// \param params Parameters used in loss function, including outlier rejection
-/// threshold and huber norm parameters.
-/// \param criteria Criteria used to terminate iterations.
-=======
 /// \param criteria Criteria used to define and terminate iterations. In
 /// multiscale odometry the order is from coarse to fine. Inputting a vector of
 /// iterations by default triggers the implicit conversion.
 /// \param method Method used to apply RGBD odometry.
 /// \param params Parameters used in loss function, including outlier rejection
 /// threshold and Huber norm parameters.
->>>>>>> 9e7e99cc
 /// \return odometry result, with (4, 4) optimized transformation matrix from
 /// source to target, inlier ratio, and fitness.
 OdometryResult RGBDOdometryMultiScale(
@@ -177,17 +158,9 @@
                 4, core::Dtype::Float64, core::Device("CPU:0")),
         const float depth_scale = 1000.0f,
         const float depth_max = 3.0f,
-<<<<<<< HEAD
-        const std::vector<int>& iterations = {10, 5, 3},
-        const Method method = Method::Hybrid,
-        const OdometryLossParams& params = OdometryLossParams(),
-        const OdometryConvergenceCriteria& criteria =
-                OdometryConvergenceCriteria());
-=======
         const std::vector<OdometryConvergenceCriteria>& criteria = {10, 5, 3},
         const Method method = Method::Hybrid,
         const OdometryLossParams& params = OdometryLossParams());
->>>>>>> 9e7e99cc
 
 /// \brief Estimates the 4x4 rigid transformation T from source to target, with
 /// inlier rmse and fitness.
@@ -233,22 +206,6 @@
 /// projecting with \p intrinsics.
 /// Real-time visual odometry from dense RGB-D images, ICCV Workshops, 2011
 ///
-<<<<<<< HEAD
-/// \param source_depth (H, W, 1) Float32 source depth image obtained by
-/// PreprocessDepth before calling this function.
-/// \param target_depth (H, W, 1) Float32 target depth image obtained by
-/// PreprocessDepth before calling this function.
-/// \param source_intensity (H, W, 1) Float32 source intensity image obtained by
-/// RGBToGray before calling this function.
-/// \param target_intensity (H, W, 1) Float32 target intensity image obtained by
-/// RGBToGray before calling this function.
-/// \param target_intensity_dx (H, W, 1) Float32 target intensity gradient image
-/// at x-axis obtained by FilterSobel before calling this function.
-/// \param target_intensity_dy (H, W, 1) Float32 target intensity gradient image
-/// at y-axis obtained by FilterSobel before calling this function.
-/// \param source_vertex_map (H, W, 3) Float32 source vertex image obtained by
-/// CreateVertexMap before calling this function.
-=======
 /// \param source_depth (rows, cols, channels=1) Float32 source depth image
 /// obtained by PreprocessDepth before calling this function.
 /// \param target_depth (rows, cols, channels=1) Float32 target depth image
@@ -265,7 +222,6 @@
 /// function.
 /// \param source_vertex_map (rows, cols, channels=3) Float32 source vertex
 /// image obtained by CreateVertexMap before calling this function.
->>>>>>> 9e7e99cc
 /// \param intrinsics (3, 3) intrinsic matrix for projection.
 /// \param  init_source_to_target (4, 4) initial transformation matrix from
 /// source to target.
