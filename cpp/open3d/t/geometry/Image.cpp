--- conflicted
+++ resolved
@@ -70,7 +70,6 @@
     }
 }
 
-<<<<<<< HEAD
 Image Image::Dilate(int half_kernel_size) const {
     Image dstim;
     dstim.data_ = core::Tensor::EmptyLike(data_);
@@ -78,17 +77,19 @@
     if (data_.GetDevice().GetType() == core::Device::DeviceType::CUDA &&
         npp::supported(GetDtype(), GetChannels())) {
         npp::dilate(data_, dstim.data_, half_kernel_size);
-    /* } else if (data_.GetDevice().GetType() == core::Device::DeviceType::CPU && */
-    /*     ipp::supported(GetDtype(), GetChannels())) { */
-    /*     ipp::dilate(data_, dstim.data_, half_kernel_size); */
+        /* } else if (data_.GetDevice().GetType() ==
+         * core::Device::DeviceType::CPU && */
+        /*     ipp::supported(GetDtype(), GetChannels())) { */
+        /*     ipp::dilate(data_, dstim.data_, half_kernel_size); */
     } else {
-    /*     call to core::kernel::UnaryWindowOp(); */
+        /*     call to core::kernel::UnaryWindowOp(); */
         utility::LogError("Not implemented");
     }
     if (!dstim.data_.IsContiguous())
         utility::LogError("Logic error: Output image is not contiguous!");
     return dstim;
-=======
+}
+
 Image Image::FromLegacyImage(const open3d::geometry::Image &image_legacy,
                              const core::Device &device) {
     static const std::unordered_map<int, core::Dtype> kBytesToDtypeMap = {
@@ -143,7 +144,6 @@
     return fmt::format("Image[size={{{},{}}}, channels={}, {}, {}]", GetRows(),
                        GetCols(), GetChannels(), GetDtype().ToString(),
                        GetDevice().ToString());
->>>>>>> 4927419c
 }
 
 }  // namespace geometry
