// ----------------------------------------------------------------------------
// -                        Open3D: www.open3d.org                            -
// ----------------------------------------------------------------------------
// The MIT License (MIT)
//
// Copyright (c) 2020 www.open3d.org
//
// Permission is hereby granted, free of charge, to any person obtaining a copy
// of this software and associated documentation files (the "Software"), to deal
// in the Software without restriction, including without limitation the rights
// to use, copy, modify, merge, publish, distribute, sublicense, and/or sell
// copies of the Software, and to permit persons to whom the Software is
// furnished to do so, subject to the following conditions:
//
// The above copyright notice and this permission notice shall be included in
// all copies or substantial portions of the Software.
//
// THE SOFTWARE IS PROVIDED "AS IS", WITHOUT WARRANTY OF ANY KIND, EXPRESS OR
// IMPLIED, INCLUDING BUT NOT LIMITED TO THE WARRANTIES OF MERCHANTABILITY,
// FITNESS FOR A PARTICULAR PURPOSE AND NONINFRINGEMENT. IN NO EVENT SHALL THE
// AUTHORS OR COPYRIGHT HOLDERS BE LIABLE FOR ANY CLAIM, DAMAGES OR OTHER
// LIABILITY, WHETHER IN AN ACTION OF CONTRACT, TORT OR OTHERWISE, ARISING
// FROM, OUT OF OR IN CONNECTION WITH THE SOFTWARE OR THE USE OR OTHER DEALINGS
// IN THE SOFTWARE.
// ----------------------------------------------------------------------------

// 4068: Filament has some clang-specific vectorizing pragma's that MSVC flags
// 4146: Filament's utils/algorithm.h utils::details::ctz() tries to negate
//       an unsigned int.
// 4293: Filament's utils/algorithm.h utils::details::clz() does strange
//       things with MSVC. Somehow sizeof(unsigned int) > 4, but its size is
//       32 so that x >> 32 gives a warning. (Or maybe the compiler can't
//       determine the if statement does not run.)
#ifdef _MSC_VER
#pragma warning(push)
#pragma warning(disable : 4068 4146 4293)
#endif  // _MSC_VER

#include <filament/IndexBuffer.h>
#include <filament/VertexBuffer.h>

#ifdef _MSC_VER
#pragma warning(pop)
#endif  // _MSC_VER

#include <map>

#include "open3d/geometry/BoundingVolume.h"
#include "open3d/geometry/LineSet.h"
#include "open3d/visualization/rendering/filament/FilamentEngine.h"
#include "open3d/visualization/rendering/filament/FilamentGeometryBuffersBuilder.h"
#include "open3d/visualization/rendering/filament/FilamentResourceManager.h"

using namespace filament;

namespace open3d {
namespace visualization {
namespace rendering {

namespace {
struct ColoredVertex {
<<<<<<< HEAD
    math::float3 position;
    math::float4 color;
=======
    math::float3 position = {0.f, 0.f, 0.f};
    math::float4 next = {0.f, 0.f, 0.f, 1.f};
    math::float4 color = {1.f, 1.f, 1.f, 1.f};
>>>>>>> bb487359

    static std::uint32_t GetPositionOffset() {
        return offsetof(ColoredVertex, position);
    }
    static std::uint32_t GetNextOffset() {
        return offsetof(ColoredVertex, next);
    }
    static std::uint32_t GetColorOffset() {
        return offsetof(ColoredVertex, color);
    }

    void SetVertexPosition(const Eigen::Vector3d& pos) {
        auto float_pos = pos.cast<float>();
        position.x = float_pos(0);
        position.y = float_pos(1);
        position.z = float_pos(2);
    }

    void SetVertexNext(const Eigen::Vector3d& pos, float dir) {
        auto float_pos = pos.cast<float>();
        next.x = float_pos(0);
        next.y = float_pos(1);
        next.z = float_pos(2);
        next.w = dir;
    }

    void SetVertexColor(const Eigen::Vector3d& c) {
        auto float_color = c.cast<float>();
        color.x = float_color(0);
        color.y = float_color(1);
        color.z = float_color(2);
        color.w = 1.0f;
    }
};

}  // namespace

LineSetBuffersBuilder::LineSetBuffersBuilder(const geometry::LineSet& geometry)
    : geometry_(geometry) {}

RenderableManager::PrimitiveType LineSetBuffersBuilder::GetPrimitiveType()
        const {
    if (wide_lines_) {
        return RenderableManager::PrimitiveType::TRIANGLES;
    } else {
        return RenderableManager::PrimitiveType::LINES;
    }
}

LineSetBuffersBuilder::Buffers LineSetBuffersBuilder::ConstructThinLines() {
    auto& engine = EngineInstance::GetInstance();
    auto& resource_mgr = EngineInstance::GetResourceManager();

    struct LookupKey {
        LookupKey() = default;
        explicit LookupKey(const Eigen::Vector3d& pos,
                           const Eigen::Vector3d& color) {
            values[0] = pos.x();
            values[1] = pos.y();
            values[2] = pos.z();
            values[3] = color.x();
            values[4] = color.y();
            values[5] = color.z();
        }

        // Not necessarily transitive.
        // TODO: does this break sort and map?
        bool operator<(const LookupKey& other) const {
            for (int i = 0; i < 6; ++i) {
                double diff = abs(values[i] - other.values[i]);
                if (diff > kEpsilon) {
                    return values[i] < other.values[i];
                }
            }

            return false;
        }

        const double kEpsilon = 0.00001;
        double values[6] = {0};
    };

    // <source, real>
    std::map<LookupKey, std::pair<GeometryBuffersBuilder::IndexType,
                                  GeometryBuffersBuilder::IndexType>>
            index_lookup;

    const size_t lines_count = geometry_.lines_.size();
    const size_t vertices_bytes_count = lines_count * 2 * sizeof(ColoredVertex);
    auto* vertices = static_cast<ColoredVertex*>(malloc(vertices_bytes_count));

    const size_t indices_bytes_count = lines_count * 2 * sizeof(IndexType);
    auto* indices = static_cast<IndexType*>(malloc(indices_bytes_count));

    const bool has_colors = geometry_.HasColors();
    Eigen::Vector3d kWhite(1.0, 1.0, 1.0);
    size_t vertex_idx = 0;
    for (size_t i = 0; i < lines_count; ++i) {
        const auto& line = geometry_.lines_[i];

        for (size_t j = 0; j < 2; ++j) {
            size_t index = line(j);

            auto& color = kWhite;
            if (has_colors) {
                color = geometry_.colors_[i];
            }
            const auto& pos = geometry_.points_[index];
            LookupKey lookup_key(pos, color);
            auto found = index_lookup.find(lookup_key);
            if (found != index_lookup.end()) {
                index = found->second.second;
            } else {
                auto& element = vertices[vertex_idx];

                element.SetVertexPosition(pos);
                element.SetVertexColor(color);

                index_lookup[lookup_key] = {IndexType(index),
                                            IndexType(vertex_idx)};
                index = vertex_idx;

                ++vertex_idx;
            }

            indices[2 * i + j] = IndexType(index);
        }
    }

    const size_t vertices_count = vertex_idx;

    VertexBuffer* vbuf = VertexBuffer::Builder()
                                 .bufferCount(1)
                                 .vertexCount(std::uint32_t(vertices_count))
                                 .attribute(VertexAttribute::POSITION, 0,
                                            VertexBuffer::AttributeType::FLOAT3,
                                            ColoredVertex::GetPositionOffset(),
                                            sizeof(ColoredVertex))
                                 .normalized(VertexAttribute::COLOR)
                                 .attribute(VertexAttribute::COLOR, 0,
                                            VertexBuffer::AttributeType::FLOAT4,
                                            ColoredVertex::GetColorOffset(),
                                            sizeof(ColoredVertex))
                                 .build(engine);

    VertexBufferHandle vb_handle;
    if (vbuf) {
        vb_handle = resource_mgr.AddVertexBuffer(vbuf);
    } else {
        free(vertices);
        free(indices);
        return {};
    }

    // Moving `vertices` to VertexBuffer, which will clean them up later
    // with DeallocateBuffer
    VertexBuffer::BufferDescriptor vb_descriptor(
            vertices, vertices_count * sizeof(ColoredVertex));
    vb_descriptor.setCallback(GeometryBuffersBuilder::DeallocateBuffer);
    vbuf->setBufferAt(engine, 0, std::move(vb_descriptor));

    const size_t indices_count = lines_count * 2;
    auto ib_handle =
            resource_mgr.CreateIndexBuffer(indices_count, sizeof(IndexType));
    if (!ib_handle) {
        free(indices);
        return {};
    }

    auto ibuf = resource_mgr.GetIndexBuffer(ib_handle).lock();

    // Moving `indices` to IndexBuffer, which will clean them up later
    // with DeallocateBuffer
    IndexBuffer::BufferDescriptor ib_descriptor(indices, indices_bytes_count);
    ib_descriptor.setCallback(GeometryBuffersBuilder::DeallocateBuffer);
    ibuf->setBuffer(engine, std::move(ib_descriptor));

    return std::make_tuple(vb_handle, ib_handle, IndexBufferHandle());
}

LineSetBuffersBuilder::Buffers LineSetBuffersBuilder::ConstructBuffers() {
    // Build lines instead of triangles unless wide lines are specified
    if (!wide_lines_) {
        return ConstructThinLines();
    }

    auto& engine = EngineInstance::GetInstance();
    auto& resource_mgr = EngineInstance::GetResourceManager();

    const size_t lines_count = geometry_.lines_.size();
    // NOTE: Vertices are duplicated so you need double (x4 instead of x2) the
    // bytes
    const size_t vertices_bytes_count = lines_count * 4 * sizeof(ColoredVertex);
    auto* vertices = static_cast<ColoredVertex*>(malloc(vertices_bytes_count));

    // NOTE: Each line is 2 triangles
    const size_t indices_bytes_count = lines_count * 6 * sizeof(IndexType);
    auto* indices = static_cast<IndexType*>(malloc(indices_bytes_count));

    const bool has_colors = geometry_.HasColors();
    Eigen::Vector3d kWhite(1.0, 1.0, 1.0);
    size_t vertex_idx = 0;
    size_t index_idx = 0;
    for (size_t i = 0; i < lines_count; ++i) {
        const auto& line = geometry_.lines_[i];

        auto& color = kWhite;
        if (has_colors) {
            color = geometry_.colors_[i];
        }

        const auto& pos1 = geometry_.points_[line(0)];
        const auto& pos2 = geometry_.points_[line(1)];

        auto& element1 = vertices[vertex_idx];
        element1.SetVertexPosition(pos1);
        element1.SetVertexNext(pos2, 1.f);
        element1.SetVertexColor(color);

        auto& element2 = vertices[vertex_idx + 1];
        element2.SetVertexPosition(pos1);
        element2.SetVertexNext(pos2, -1.f);
        element2.SetVertexColor(color);

        auto& element3 = vertices[vertex_idx + 2];
        element3.SetVertexPosition(pos2);
        element3.SetVertexNext(pos1, -1.f);
        element3.SetVertexColor(color);

        auto& element4 = vertices[vertex_idx + 3];
        element4.SetVertexPosition(pos2);
        element4.SetVertexNext(pos1, 1.f);
        element4.SetVertexColor(color);

        // Triangle 1
        indices[index_idx++] = IndexType(vertex_idx);
        indices[index_idx++] = IndexType(vertex_idx + 1);
        indices[index_idx++] = IndexType(vertex_idx + 2);

        // Triangle 2
        indices[index_idx++] = IndexType(vertex_idx + 3);
        indices[index_idx++] = IndexType(vertex_idx + 2);
        indices[index_idx++] = IndexType(vertex_idx + 1);

        vertex_idx += 4;
    }

    const size_t vertices_count = vertex_idx;

    VertexBuffer* vbuf = VertexBuffer::Builder()
                                 .bufferCount(1)
                                 .vertexCount(std::uint32_t(vertices_count))
                                 .attribute(VertexAttribute::POSITION, 0,
                                            VertexBuffer::AttributeType::FLOAT3,
                                            ColoredVertex::GetPositionOffset(),
                                            sizeof(ColoredVertex))
                                 .attribute(VertexAttribute::CUSTOM0, 0,
                                            VertexBuffer::AttributeType::FLOAT4,
                                            ColoredVertex::GetNextOffset(),
                                            sizeof(ColoredVertex))
                                 .normalized(VertexAttribute::COLOR)
                                 .attribute(VertexAttribute::COLOR, 0,
                                            VertexBuffer::AttributeType::FLOAT4,
                                            ColoredVertex::GetColorOffset(),
                                            sizeof(ColoredVertex))
                                 .build(engine);

    VertexBufferHandle vb_handle;
    if (vbuf) {
        vb_handle = resource_mgr.AddVertexBuffer(vbuf);
    } else {
        free(vertices);
        free(indices);
        return {};
    }

    // Moving `vertices` to VertexBuffer, which will clean them up later
    // with DeallocateBuffer
    VertexBuffer::BufferDescriptor vb_descriptor(
            vertices, vertices_count * sizeof(ColoredVertex));
    vb_descriptor.setCallback(GeometryBuffersBuilder::DeallocateBuffer);
    vbuf->setBufferAt(engine, 0, std::move(vb_descriptor));

    // const size_t indices_count = lines_count * 6;
    const size_t indices_count = index_idx;
    auto ib_handle =
            resource_mgr.CreateIndexBuffer(indices_count, sizeof(IndexType));
    if (!ib_handle) {
        free(indices);
        return {};
    }

    auto ibuf = resource_mgr.GetIndexBuffer(ib_handle).lock();

    // Moving `indices` to IndexBuffer, which will clean them up later
    // with DeallocateBuffer
    IndexBuffer::BufferDescriptor ib_descriptor(indices, indices_bytes_count);
    ib_descriptor.setCallback(GeometryBuffersBuilder::DeallocateBuffer);
    ibuf->setBuffer(engine, std::move(ib_descriptor));

    return std::make_tuple(vb_handle, ib_handle, IndexBufferHandle());
}

Box LineSetBuffersBuilder::ComputeAABB() {
    const auto geometry_aabb = geometry_.GetAxisAlignedBoundingBox();

    const filament::math::float3 min(geometry_aabb.min_bound_.x(),
                                     geometry_aabb.min_bound_.y(),
                                     geometry_aabb.min_bound_.z());
    const filament::math::float3 max(geometry_aabb.max_bound_.x(),
                                     geometry_aabb.max_bound_.y(),
                                     geometry_aabb.max_bound_.z());

    Box aabb;
    aabb.set(min, max);

    return aabb;
}

}  // namespace rendering
}  // namespace visualization
}  // namespace open3d<|MERGE_RESOLUTION|>--- conflicted
+++ resolved
@@ -59,14 +59,9 @@
 
 namespace {
 struct ColoredVertex {
-<<<<<<< HEAD
-    math::float3 position;
-    math::float4 color;
-=======
     math::float3 position = {0.f, 0.f, 0.f};
     math::float4 next = {0.f, 0.f, 0.f, 1.f};
     math::float4 color = {1.f, 1.f, 1.f, 1.f};
->>>>>>> bb487359
 
     static std::uint32_t GetPositionOffset() {
         return offsetof(ColoredVertex, position);
